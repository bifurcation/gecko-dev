/* -*- Mode: C++; tab-width: 8; indent-tabs-mode: nil; c-basic-offset: 4 -*-
 * vim: set ts=8 sw=4 et tw=78:
 *
 * This Source Code Form is subject to the terms of the Mozilla Public
 * License, v. 2.0. If a copy of the MPL was not distributed with this
 * file, You can obtain one at http://mozilla.org/MPL/2.0/. */

/*
 * JS script operations.
 */

#include <string.h>
#include "jstypes.h"
#include "jsutil.h"
#include "jscrashreport.h"
#include "jsprf.h"
#include "jsapi.h"
#include "jsatom.h"
#include "jscntxt.h"
#include "jsversion.h"
#include "jsdbgapi.h"
#include "jsfun.h"
#include "jsgc.h"
#include "jsinterp.h"
#include "jslock.h"
#include "jsnum.h"
#include "jsopcode.h"
#include "jsscope.h"
#include "jsscript.h"

#include "gc/Marking.h"
#include "frontend/BytecodeEmitter.h"
#include "frontend/Parser.h"
#include "js/MemoryMetrics.h"
#include "methodjit/MethodJIT.h"
#include "ion/IonCode.h"
#include "methodjit/Retcon.h"
#include "vm/Debugger.h"
#include "vm/Xdr.h"

#include "jsinferinlines.h"
#include "jsinterpinlines.h"
#include "jsobjinlines.h"
#include "jsscriptinlines.h"

#include "frontend/TreeContext-inl.h"
#include "vm/RegExpObject-inl.h"

#include "frontend/TreeContext-inl.h"

using namespace js;
using namespace js::gc;
using namespace js::frontend;

BindingIter::BindingIter(JSContext *cx, const Bindings &bindings, Shape *shape)
  : bindings_(&bindings), shape_(shape), rooter_(cx, &shape_)
{
    settle();
}

BindingIter::BindingIter(JSContext *cx, Init init)
  : bindings_(init.bindings), shape_(init.shape), rooter_(cx, &shape_)
{
    settle();
}

BindingIter::BindingIter(JSContext *cx, Bindings &bindings)
  : bindings_(&bindings), shape_(bindings.lastBinding), rooter_(cx, &shape_)
{
    settle();
}

void
BindingIter::operator=(Init init)
{
    bindings_ = init.bindings;
    shape_ = init.shape;
    settle();
}

void
BindingIter::settle()
{
    if (shape_.empty())
        return;
    Shape &shape = shape_.front();
    jsid id = shape_.front().propid();
    binding_.maybeName = JSID_IS_ATOM(id) ? JSID_TO_ATOM(id)->asPropertyName() : NULL;
    binding_.kind = shape.slot() - CallObject::RESERVED_SLOTS < bindings_->numArgs()
                    ? ARGUMENT
                    : shape.writable() ? VARIABLE : CONSTANT;
}

bool
js::GetOrderedBindings(JSContext *cx, Bindings &bindings, BindingVector *vec)
{
    JS_ASSERT(vec->empty());
    if (!vec->reserve(bindings.count()))
        return false;

    for (BindingIter bi(cx, bindings); bi; bi++)
        vec->infallibleAppend(*bi);

    /* Variables/arguments are stored in reverse order. */
    Reverse(vec->begin(), vec->end());
    return true;
}

BindingIter::Init
Bindings::lookup(JSContext *cx, PropertyName *name) const
{
    if (!lastBinding)
        return BindingIter::Init(this, NULL);

    Shape **_;
    return BindingIter::Init(this, Shape::search(cx, lastBinding, NameToId(name), &_));
}

unsigned
Bindings::argumentsVarIndex(JSContext *cx) const
{
    BindingIter bi(cx, lookup(cx, cx->runtime->atomState.argumentsAtom));
    return bi.frameIndex();
}

bool
Bindings::add(JSContext *cx, HandleAtom name, BindingKind kind)
{
    if (!ensureShape(cx))
        return false;

    if (nargs + nvars == BINDING_COUNT_LIMIT) {
        JS_ReportErrorNumber(cx, js_GetErrorMessage, NULL,
                             (kind == ARGUMENT)
                             ? JSMSG_TOO_MANY_FUN_ARGS
                             : JSMSG_TOO_MANY_LOCALS);
        return false;
    }

    /*
     * We still follow 10.2.3 of ES3 and make argument and variable properties
     * of the Call objects enumerable. ES5 reformulated all of its Clause 10 to
     * avoid objects as activations, something we should do too.
     */
    unsigned attrs = JSPROP_ENUMERATE | JSPROP_PERMANENT;

    uint16_t *indexp;
    uint32_t slot = CallObject::RESERVED_SLOTS;

    if (kind == ARGUMENT) {
        JS_ASSERT(nvars == 0);
        indexp = &nargs;
        slot += nargs;
    } else {
        JS_ASSERT(kind == VARIABLE || kind == CONSTANT);

        indexp = &nvars;
        if (kind == CONSTANT)
            attrs |= JSPROP_READONLY;
        slot += nargs + nvars;
    }

    RootedId id(cx);
    if (!name) {
        JS_ASSERT(kind == ARGUMENT); /* destructuring */
        id = INT_TO_JSID(nargs);
    } else {
        id = AtomToId(name);
    }

<<<<<<< HEAD
    StackBaseShape base(&CallClass, cx->global(), BaseShape::VAROBJ | BaseShape::DELEGATE);
    base.updateGetterSetter(attrs, getter, setter);

=======
    StackBaseShape base(&CallClass, cx->global(), BaseShape::VAROBJ);
>>>>>>> a846a945
    UnownedBaseShape *nbase = BaseShape::getUnowned(cx, base);
    if (!nbase)
        return false;

    StackShape child(nbase, id, slot, 0, attrs, Shape::HAS_SHORTID, *indexp);

    /* Shapes in bindings cannot be dictionaries. */
    Shape *shape = lastBinding->getChildBinding(cx, child);
    if (!shape)
        return false;

    lastBinding = shape;
    ++*indexp;
    return true;
}

Shape *
Bindings::callObjectShape(JSContext *cx) const
{
    if (!hasDup())
        return lastBinding;

    /*
     * Build a vector of non-duplicate properties in order from last added
     * to first (i.e., the order we normally have iterate over Shapes). Choose
     * the last added property in each set of dups.
     */
    Vector<Shape *> shapes(cx);
    HashSet<jsid> seen(cx);
    if (!seen.init())
        return NULL;

    for (Shape::Range r = lastBinding->all(); !r.empty(); r.popFront()) {
        Shape &s = r.front();
        HashSet<jsid>::AddPtr p = seen.lookupForAdd(s.propid());
        if (!p) {
            if (!seen.add(p, s.propid()))
                return NULL;
            if (!shapes.append(&s))
                return NULL;
        }
    }

    /*
     * Now build the Shape without duplicate properties.
     */
    RootedShape shape(cx, initialShape(cx));
    for (int i = shapes.length() - 1; i >= 0; --i) {
        shape = shape->getChildBinding(cx, shapes[i]);
        if (!shape)
            return NULL;
    }

    return shape;
}

void
Bindings::trace(JSTracer *trc)
{
    if (lastBinding)
        MarkShape(trc, &lastBinding, "shape");
}

template<XDRMode mode>
static bool
XDRScriptConst(XDRState<mode> *xdr, HeapValue *vp)
{
    /*
     * A script constant can be an arbitrary primitive value as they are used
     * to implement JSOP_LOOKUPSWITCH. But they cannot be objects, see
     * bug 407186.
     */
    enum ConstTag {
        SCRIPT_INT     = 0,
        SCRIPT_DOUBLE  = 1,
        SCRIPT_ATOM    = 2,
        SCRIPT_TRUE    = 3,
        SCRIPT_FALSE   = 4,
        SCRIPT_NULL    = 5,
        SCRIPT_VOID    = 6
    };

    uint32_t tag;
    if (mode == XDR_ENCODE) {
        if (vp->isInt32()) {
            tag = SCRIPT_INT;
        } else if (vp->isDouble()) {
            tag = SCRIPT_DOUBLE;
        } else if (vp->isString()) {
            tag = SCRIPT_ATOM;
        } else if (vp->isTrue()) {
            tag = SCRIPT_TRUE;
        } else if (vp->isFalse()) {
            tag = SCRIPT_FALSE;
        } else if (vp->isNull()) {
            tag = SCRIPT_NULL;
        } else {
            JS_ASSERT(vp->isUndefined());
            tag = SCRIPT_VOID;
        }
    }

    if (!xdr->codeUint32(&tag))
        return false;

    switch (tag) {
      case SCRIPT_INT: {
        uint32_t i;
        if (mode == XDR_ENCODE)
            i = uint32_t(vp->toInt32());
        if (!xdr->codeUint32(&i))
            return JS_FALSE;
        if (mode == XDR_DECODE)
            vp->init(Int32Value(int32_t(i)));
        break;
      }
      case SCRIPT_DOUBLE: {
        double d;
        if (mode == XDR_ENCODE)
            d = vp->toDouble();
        if (!xdr->codeDouble(&d))
            return false;
        if (mode == XDR_DECODE)
            vp->init(DoubleValue(d));
        break;
      }
      case SCRIPT_ATOM: {
        JSAtom *atom;
        if (mode == XDR_ENCODE)
            atom = &vp->toString()->asAtom();
        if (!XDRAtom(xdr, &atom))
            return false;
        if (mode == XDR_DECODE)
            vp->init(StringValue(atom));
        break;
      }
      case SCRIPT_TRUE:
        if (mode == XDR_DECODE)
            vp->init(BooleanValue(true));
        break;
      case SCRIPT_FALSE:
        if (mode == XDR_DECODE)
            vp->init(BooleanValue(false));
        break;
      case SCRIPT_NULL:
        if (mode == XDR_DECODE)
            vp->init(NullValue());
        break;
      case SCRIPT_VOID:
        if (mode == XDR_DECODE)
            vp->init(UndefinedValue());
        break;
    }
    return true;
}

static inline uint32_t
FindBlockIndex(JSScript *script, StaticBlockObject &block)
{
    ObjectArray *objects = script->objects();
    HeapPtrObject *vector = objects->vector;
    unsigned length = objects->length;
    for (unsigned i = 0; i < length; ++i) {
        if (vector[i] == &block)
            return i;
    }

    JS_NOT_REACHED("Block not found");
    return UINT32_MAX;
}

template<XDRMode mode>
bool
js::XDRScript(XDRState<mode> *xdr, HandleObject enclosingScope, HandleScript enclosingScript,
              HandleFunction fun, JSScript **scriptp)
{
    /* NB: Keep this in sync with CloneScript. */

    enum ScriptBits {
        NoScriptRval,
        SavedCallerFun,
        StrictModeCode,
        ContainsDynamicNameAccess,
        FunHasExtensibleScope,
        ArgumentsHasVarBinding,
        NeedsArgsObj,
        OwnFilename,
        ParentFilename,
        IsGenerator
    };

    uint32_t length, lineno, nslots;
    uint32_t natoms, nsrcnotes, ntrynotes, nobjects, nregexps, nconsts, nClosedArgs, nClosedVars, i;
    uint32_t prologLength, version;
    uint32_t nTypeSets = 0;
    uint32_t scriptBits = 0;

    JSContext *cx = xdr->cx();
    Rooted<JSScript*> script(cx);
    nsrcnotes = ntrynotes = natoms = nobjects = nregexps = nconsts = nClosedArgs = nClosedVars = 0;
    jssrcnote *notes = NULL;

    /* XDR arguments and vars. */
    uint16_t nargs = 0, nvars = 0;
    uint32_t argsVars = 0;
    if (mode == XDR_ENCODE) {
        script = *scriptp;
        JS_ASSERT_IF(enclosingScript, enclosingScript->compartment() == script->compartment());

        nargs = script->bindings.numArgs();
        nvars = script->bindings.numVars();
        argsVars = (nargs << 16) | nvars;
    }
    if (!xdr->codeUint32(&argsVars))
        return false;
    if (mode == XDR_DECODE) {
        nargs = argsVars >> 16;
        nvars = argsVars & 0xFFFF;
    }
    JS_ASSERT(nargs != Bindings::BINDING_COUNT_LIMIT);
    JS_ASSERT(nvars != Bindings::BINDING_COUNT_LIMIT);

    Bindings bindings;
    Bindings::AutoRooter bindingsRoot(cx, &bindings);

    uint32_t nameCount = nargs + nvars;
    if (nameCount > 0) {
        LifoAllocScope las(&cx->tempLifoAlloc());

        /*
         * To xdr the names we prefix the names with a bitmap descriptor and
         * then xdr the names as strings. For argument names (indexes below
         * nargs) the corresponding bit in the bitmap is unset when the name
         * is null. Such null names are not encoded or decoded. For variable
         * names (indexes starting from nargs) bitmap's bit is set when the
         * name is declared as const, not as ordinary var.
         * */
        unsigned bitmapLength = JS_HOWMANY(nameCount, JS_BITS_PER_UINT32);
        uint32_t *bitmap = cx->tempLifoAlloc().newArray<uint32_t>(bitmapLength);
        if (!bitmap) {
            js_ReportOutOfMemory(cx);
            return false;
        }

        BindingVector names(cx);
        if (mode == XDR_ENCODE) {
            if (!GetOrderedBindings(cx, script->bindings, &names))
                return false;
            PodZero(bitmap, bitmapLength);
            for (unsigned i = 0; i < nameCount; i++) {
                if (i < nargs && names[i].maybeName)
                    bitmap[i >> JS_BITS_PER_UINT32_LOG2] |= JS_BIT(i & (JS_BITS_PER_UINT32 - 1));
            }
        }
        for (unsigned i = 0; i < bitmapLength; ++i) {
            if (!xdr->codeUint32(&bitmap[i]))
                return false;
        }

        for (unsigned i = 0; i < nameCount; i++) {
            if (i < nargs &&
                !(bitmap[i >> JS_BITS_PER_UINT32_LOG2] & JS_BIT(i & (JS_BITS_PER_UINT32 - 1))))
            {
                if (mode == XDR_DECODE) {
                    uint16_t dummy;
                    if (!bindings.addDestructuring(cx, &dummy))
                        return false;
                } else {
                    JS_ASSERT(!names[i].maybeName);
                }
                continue;
            }

            RootedAtom name(cx);
            if (mode == XDR_ENCODE)
                name = names[i].maybeName;
            if (!XDRAtom(xdr, name.address()))
                return false;
            if (mode == XDR_DECODE) {
                BindingKind kind = (i < nargs)
                                   ? ARGUMENT
                                   : (bitmap[i >> JS_BITS_PER_UINT32_LOG2] &
                                      JS_BIT(i & (JS_BITS_PER_UINT32 - 1))
                                     ? CONSTANT
                                     : VARIABLE);
                if (!bindings.add(cx, name, kind))
                    return false;
            }
        }
    }

    if (mode == XDR_DECODE) {
        if (!bindings.ensureShape(cx))
            return false;
    }

    if (mode == XDR_ENCODE)
        length = script->length;
    if (!xdr->codeUint32(&length))
        return JS_FALSE;

    if (mode == XDR_ENCODE) {
        prologLength = script->mainOffset;
        JS_ASSERT(script->getVersion() != JSVERSION_UNKNOWN);
        version = (uint32_t)script->getVersion() | (script->nfixed << 16);
        lineno = script->lineno;
        nslots = (uint32_t)script->nslots;
        nslots = (uint32_t)((script->staticLevel << 16) | script->nslots);
        natoms = script->natoms;

        notes = script->notes();
        nsrcnotes = script->numNotes();

        if (script->hasConsts())
            nconsts = script->consts()->length;
        if (script->hasObjects())
            nobjects = script->objects()->length;
        if (script->hasRegexps())
            nregexps = script->regexps()->length;
        if (script->hasTrynotes())
            ntrynotes = script->trynotes()->length;
        nClosedArgs = script->numClosedArgs();
        nClosedVars = script->numClosedVars();

        nTypeSets = script->nTypeSets;

        if (script->noScriptRval)
            scriptBits |= (1 << NoScriptRval);
        if (script->savedCallerFun)
            scriptBits |= (1 << SavedCallerFun);
        if (script->strictModeCode)
            scriptBits |= (1 << StrictModeCode);
        if (script->bindingsAccessedDynamically)
            scriptBits |= (1 << ContainsDynamicNameAccess);
        if (script->funHasExtensibleScope)
            scriptBits |= (1 << FunHasExtensibleScope);
        if (script->argumentsHasVarBinding())
            scriptBits |= (1 << ArgumentsHasVarBinding);
        if (script->analyzedArgsUsage() && script->needsArgsObj())
            scriptBits |= (1 << NeedsArgsObj);
        if (script->filename) {
            scriptBits |= (enclosingScript && enclosingScript->filename == script->filename)
                          ? (1 << ParentFilename)
                          : (1 << OwnFilename);
        }
        if (script->isGenerator)
            scriptBits |= (1 << IsGenerator);

        JS_ASSERT(!script->compileAndGo);
        JS_ASSERT(!script->hasSingletons);
    }

    if (!xdr->codeUint32(&prologLength))
        return JS_FALSE;
    if (!xdr->codeUint32(&version))
        return JS_FALSE;

    /*
     * To fuse allocations, we need srcnote, atom, objects, regexp, and trynote
     * counts early.
     */
    if (!xdr->codeUint32(&natoms))
        return JS_FALSE;
    if (!xdr->codeUint32(&nsrcnotes))
        return JS_FALSE;
    if (!xdr->codeUint32(&ntrynotes))
        return JS_FALSE;
    if (!xdr->codeUint32(&nobjects))
        return JS_FALSE;
    if (!xdr->codeUint32(&nregexps))
        return JS_FALSE;
    if (!xdr->codeUint32(&nconsts))
        return JS_FALSE;
    if (!xdr->codeUint32(&nClosedArgs))
        return JS_FALSE;
    if (!xdr->codeUint32(&nClosedVars))
        return JS_FALSE;
    if (!xdr->codeUint32(&nTypeSets))
        return JS_FALSE;
    if (!xdr->codeUint32(&scriptBits))
        return JS_FALSE;

    if (mode == XDR_DECODE) {
        /* Note: version is packed into the 32b space with another 16b value. */
        JSVersion version_ = JSVersion(version & JS_BITMASK(16));
        JS_ASSERT((version_ & VersionFlags::FULL_MASK) == unsigned(version_));

        // principals and originPrincipals are set with xdr->initScriptPrincipals(script) below.
        // staticLevel is set below.
        script = JSScript::Create(cx,
                                  enclosingScope,
                                  !!(scriptBits & (1 << SavedCallerFun)),
                                  /* principals = */ NULL,
                                  /* originPrincipals = */ NULL,
                                  /* compileAndGo = */ false,
                                  !!(scriptBits & (1 << NoScriptRval)),
                                  version_,
                                  /* staticLevel = */ 0);
        if (!script || !JSScript::partiallyInit(cx, script,
                                                length, nsrcnotes, natoms, nobjects,
                                                nregexps, ntrynotes, nconsts, nClosedArgs,
                                                nClosedVars, nTypeSets))
            return JS_FALSE;

        script->bindings.transfer(&bindings);
        JS_ASSERT(!script->mainOffset);
        script->mainOffset = prologLength;
        script->nfixed = uint16_t(version >> 16);

        /* If we know nsrcnotes, we allocated space for notes in script. */
        notes = script->notes();
        *scriptp = script;

        if (scriptBits & (1 << StrictModeCode))
            script->strictModeCode = true;
        if (scriptBits & (1 << ContainsDynamicNameAccess))
            script->bindingsAccessedDynamically = true;
        if (scriptBits & (1 << FunHasExtensibleScope))
            script->funHasExtensibleScope = true;
        if (scriptBits & (1 << ArgumentsHasVarBinding))
            script->setArgumentsHasVarBinding();
        if (scriptBits & (1 << NeedsArgsObj))
            script->setNeedsArgsObj(true);
        if (scriptBits & (1 << IsGenerator))
            script->isGenerator = true;
    }

    JS_STATIC_ASSERT(sizeof(jsbytecode) == 1);
    JS_STATIC_ASSERT(sizeof(jssrcnote) == 1);
    if (!xdr->codeBytes(script->code, length) ||
        !xdr->codeBytes(notes, nsrcnotes) ||
        !xdr->codeUint32(&lineno) ||
        !xdr->codeUint32(&nslots)) {
        return false;
    }

    if (scriptBits & (1 << OwnFilename)) {
        const char *filename;
        if (mode == XDR_ENCODE)
            filename = script->filename;
        if (!xdr->codeCString(&filename))
            return false;
        if (mode == XDR_DECODE) {
            script->filename = SaveScriptFilename(cx, filename);
            if (!script->filename)
                return false;
        }
    } else if (scriptBits & (1 << ParentFilename)) {
        JS_ASSERT(enclosingScript);
        if (mode == XDR_DECODE)
            script->filename = enclosingScript->filename;
    }

    if (mode == XDR_DECODE) {
        script->lineno = lineno;
        script->nslots = uint16_t(nslots);
        script->staticLevel = uint16_t(nslots >> 16);
        xdr->initScriptPrincipals(script);
    }

    for (i = 0; i != natoms; ++i) {
        if (mode == XDR_DECODE) {
            JSAtom *tmp = NULL;
            if (!XDRAtom(xdr, &tmp))
                return false;
            script->atoms[i].init(tmp);
        } else {
            JSAtom *tmp = script->atoms[i];
            if (!XDRAtom(xdr, &tmp))
                return false;
        }
    }

    /*
     * Here looping from 0-to-length to xdr objects is essential to ensure that
     * all references to enclosing blocks (via FindBlockIndex below) happen
     * after the enclosing block has been XDR'd.
     */
    for (i = 0; i != nobjects; ++i) {
        HeapPtr<JSObject> *objp = &script->objects()->vector[i];
        uint32_t isBlock;
        if (mode == XDR_ENCODE) {
            JSObject *obj = *objp;
            JS_ASSERT(obj->isFunction() || obj->isStaticBlock());
            isBlock = obj->isBlock() ? 1 : 0;
        }
        if (!xdr->codeUint32(&isBlock))
            return false;
        if (isBlock == 0) {
            /* Code the nested function's enclosing scope. */
            uint32_t funEnclosingScopeIndex = 0;
            if (mode == XDR_ENCODE) {
                StaticScopeIter ssi((*objp)->toFunction()->script()->enclosingStaticScope());
                if (ssi.done() || ssi.type() == StaticScopeIter::FUNCTION) {
                    JS_ASSERT(ssi.done() == !fun);
                    funEnclosingScopeIndex = UINT32_MAX;
                } else {
                    funEnclosingScopeIndex = FindBlockIndex(script, ssi.block());
                    JS_ASSERT(funEnclosingScopeIndex < i);
                }
            }
            if (!xdr->codeUint32(&funEnclosingScopeIndex))
                return false;
            Rooted<JSObject*> funEnclosingScope(cx);
            if (mode == XDR_DECODE) {
                if (funEnclosingScopeIndex == UINT32_MAX) {
                    funEnclosingScope = fun;
                } else {
                    JS_ASSERT(funEnclosingScopeIndex < i);
                    funEnclosingScope = script->objects()->vector[funEnclosingScopeIndex];
                }
            }

            JSObject *tmp = *objp;
            if (!XDRInterpretedFunction(xdr, funEnclosingScope, script, &tmp))
                return false;
            *objp = tmp;
        } else {
            /* Code the nested block's enclosing scope. */
            JS_ASSERT(isBlock == 1);
            uint32_t blockEnclosingScopeIndex = 0;
            if (mode == XDR_ENCODE) {
                if (StaticBlockObject *block = (*objp)->asStaticBlock().enclosingBlock())
                    blockEnclosingScopeIndex = FindBlockIndex(script, *block);
                else
                    blockEnclosingScopeIndex = UINT32_MAX;
            }
            if (!xdr->codeUint32(&blockEnclosingScopeIndex))
                return false;
            Rooted<JSObject*> blockEnclosingScope(cx);
            if (mode == XDR_DECODE) {
                if (blockEnclosingScopeIndex != UINT32_MAX) {
                    JS_ASSERT(blockEnclosingScopeIndex < i);
                    blockEnclosingScope = script->objects()->vector[blockEnclosingScopeIndex];
                } else {
                    blockEnclosingScope = fun;
                }
            }

            StaticBlockObject *tmp = static_cast<StaticBlockObject *>(objp->get());
            if (!XDRStaticBlockObject(xdr, blockEnclosingScope, script, &tmp))
                return false;
            *objp = tmp;
        }
    }
    for (i = 0; i != nregexps; ++i) {
        if (!XDRScriptRegExpObject(xdr, &script->regexps()->vector[i]))
            return false;
    }
    for (i = 0; i != nClosedArgs; ++i) {
        if (!xdr->codeUint32(&script->closedArgs()->vector[i]))
            return false;
    }
    for (i = 0; i != nClosedVars; ++i) {
        if (!xdr->codeUint32(&script->closedVars()->vector[i]))
            return false;
    }

    if (ntrynotes != 0) {
        /*
         * We combine tn->kind and tn->stackDepth when serializing as XDR is not
         * efficient when serializing small integer types.
         */
        JSTryNote *tn, *tnfirst;
        uint32_t kindAndDepth;
        JS_STATIC_ASSERT(sizeof(tn->kind) == sizeof(uint8_t));
        JS_STATIC_ASSERT(sizeof(tn->stackDepth) == sizeof(uint16_t));

        tnfirst = script->trynotes()->vector;
        JS_ASSERT(script->trynotes()->length == ntrynotes);
        tn = tnfirst + ntrynotes;
        do {
            --tn;
            if (mode == XDR_ENCODE) {
                kindAndDepth = (uint32_t(tn->kind) << 16)
                               | uint32_t(tn->stackDepth);
            }
            if (!xdr->codeUint32(&kindAndDepth) ||
                !xdr->codeUint32(&tn->start) ||
                !xdr->codeUint32(&tn->length)) {
                return false;
            }
            if (mode == XDR_DECODE) {
                tn->kind = uint8_t(kindAndDepth >> 16);
                tn->stackDepth = uint16_t(kindAndDepth);
            }
        } while (tn != tnfirst);
    }

    if (nconsts) {
        HeapValue *vector = script->consts()->vector;
        for (i = 0; i != nconsts; ++i) {
            if (!XDRScriptConst(xdr, &vector[i]))
                return false;
        }
    }

    if (mode == XDR_DECODE) {
        if (cx->hasRunOption(JSOPTION_PCCOUNT))
            (void) script->initScriptCounts(cx);
        *scriptp = script;
    }

    return true;
}

template bool
js::XDRScript(XDRState<XDR_ENCODE> *, HandleObject, HandleScript, HandleFunction, JSScript **);

template bool
js::XDRScript(XDRState<XDR_DECODE> *, HandleObject, HandleScript, HandleFunction, JSScript **);

bool
JSScript::initScriptCounts(JSContext *cx)
{
    JS_ASSERT(!hasScriptCounts);

    size_t n = 0;

    jsbytecode *pc, *next;
    for (pc = code; pc < code + length; pc = next) {
        n += PCCounts::numCounts(JSOp(*pc));
        next = pc + GetBytecodeLength(pc);
    }

    size_t bytes = (length * sizeof(PCCounts)) + (n * sizeof(double));
    char *cursor = (char *) cx->calloc_(bytes);
    if (!cursor)
        return false;

    /* Create compartment's scriptCountsMap if necessary. */
    ScriptCountsMap *map = compartment()->scriptCountsMap;
    if (!map) {
        map = cx->new_<ScriptCountsMap>();
        if (!map || !map->init()) {
            cx->free_(cursor);
            cx->delete_(map);
            return false;
        }
        compartment()->scriptCountsMap = map;
    }

    DebugOnly<char *> base = cursor;

    ScriptCounts scriptCounts;
    scriptCounts.pcCountsVector = (PCCounts *) cursor;
    cursor += length * sizeof(PCCounts);

    for (pc = code; pc < code + length; pc = next) {
        scriptCounts.pcCountsVector[pc - code].counts = (double *) cursor;
        size_t capacity = PCCounts::numCounts(JSOp(*pc));
#ifdef DEBUG
        scriptCounts.pcCountsVector[pc - code].capacity = capacity;
#endif
        cursor += capacity * sizeof(double);
        next = pc + GetBytecodeLength(pc);
    }

    if (!map->putNew(this, scriptCounts)) {
        cx->free_(cursor);
        cx->delete_(map);
        return false;
    }
    hasScriptCounts = true; // safe to set this;  we can't fail after this point

    JS_ASSERT(size_t(cursor - base) == bytes);

    /* Enable interrupts in any interpreter frames running on this script. */
    InterpreterFrames *frames;
    for (frames = cx->runtime->interpreterFrames; frames; frames = frames->older)
        frames->enableInterruptsIfRunning(this);

    return true;
}

js::PCCounts
JSScript::getPCCounts(jsbytecode *pc) {
    JS_ASSERT(hasScriptCounts);
    JS_ASSERT(size_t(pc - code) < length);
    ScriptCountsMap *map = compartment()->scriptCountsMap;
    JS_ASSERT(map);
    ScriptCountsMap::Ptr p = map->lookup(this);
    JS_ASSERT(p);
    return p->value.pcCountsVector[pc - code];
}

ScriptCounts
JSScript::releaseScriptCounts()
{
    JS_ASSERT(hasScriptCounts);
    ScriptCountsMap *map = compartment()->scriptCountsMap;
    JS_ASSERT(map);
    ScriptCountsMap::Ptr p = map->lookup(this);
    JS_ASSERT(p);
    ScriptCounts counts = p->value;
    map->remove(p);
    hasScriptCounts = false;
    return counts;
}

void
JSScript::destroyScriptCounts(FreeOp *fop)
{
    if (hasScriptCounts) {
        ScriptCounts scriptCounts = releaseScriptCounts();
        fop->free_(scriptCounts.pcCountsVector);
    }
}

bool
JSScript::setSourceMap(JSContext *cx, jschar *sourceMap)
{
    JS_ASSERT(!hasSourceMap);

    /* Create compartment's sourceMapMap if necessary. */
    SourceMapMap *map = compartment()->sourceMapMap;
    if (!map) {
        map = cx->new_<SourceMapMap>();
        if (!map || !map->init()) {
            cx->delete_(map);
            return false;
        }
        compartment()->sourceMapMap = map;
    }

    if (!map->putNew(this, sourceMap))
        return false;

    hasSourceMap = true; // safe to set this;  we can't fail after this point

    return true;
}

jschar *
JSScript::getSourceMap() {
    JS_ASSERT(hasSourceMap);
    SourceMapMap *map = compartment()->sourceMapMap;
    JS_ASSERT(map);
    SourceMapMap::Ptr p = map->lookup(this);
    JS_ASSERT(p);
    return p->value;
}

jschar *
JSScript::releaseSourceMap()
{
    JS_ASSERT(hasSourceMap);
    SourceMapMap *map = compartment()->sourceMapMap;
    JS_ASSERT(map);
    SourceMapMap::Ptr p = map->lookup(this);
    JS_ASSERT(p);
    jschar *sourceMap = p->value;
    map->remove(p);
    hasSourceMap = false;
    return sourceMap;
}

void
JSScript::destroySourceMap(FreeOp *fop)
{
    if (hasSourceMap)
        fop->free_(releaseSourceMap());
}

/*
 * Shared script filename management.
 */

const char *
js::SaveScriptFilename(JSContext *cx, const char *filename)
{
    if (!filename)
        return NULL;

    JSRuntime *rt = cx->runtime;

    ScriptFilenameTable::AddPtr p = rt->scriptFilenameTable.lookupForAdd(filename);
    if (!p) {
        size_t size = offsetof(ScriptFilenameEntry, filename) + strlen(filename) + 1;
        ScriptFilenameEntry *entry = (ScriptFilenameEntry *) cx->malloc_(size);
        if (!entry)
            return NULL;
        entry->marked = false;
        strcpy(entry->filename, filename);

        if (!rt->scriptFilenameTable.add(p, entry)) {
            Foreground::free_(entry);
            JS_ReportOutOfMemory(cx);
            return NULL;
        }
    }

    ScriptFilenameEntry *sfe = *p;
#ifdef JSGC_INCREMENTAL
    /*
     * During the IGC we need to ensure that filename is marked whenever it is
     * accessed even if the name was already in the table. At this point old
     * scripts or exceptions pointing to the filename may no longer be
     * reachable.
     */
    if (rt->gcIncrementalState == MARK && rt->gcIsFull)
        sfe->marked = true;
#endif

    return sfe->filename;
}

void
js::SweepScriptFilenames(JSRuntime *rt)
{
    JS_ASSERT(rt->gcIsFull);
    ScriptFilenameTable &table = rt->scriptFilenameTable;
    for (ScriptFilenameTable::Enum e(table); !e.empty(); e.popFront()) {
        ScriptFilenameEntry *entry = e.front();
        if (entry->marked) {
            entry->marked = false;
        } else if (!rt->gcKeepAtoms) {
            Foreground::free_(entry);
            e.removeFront();
        }
    }
}

void
js::FreeScriptFilenames(JSRuntime *rt)
{
    ScriptFilenameTable &table = rt->scriptFilenameTable;
    for (ScriptFilenameTable::Enum e(table); !e.empty(); e.popFront())
        Foreground::free_(e.front());

    table.clear();
}

/*
 * JSScript::data has a complex, manually-controlled, memory layout.
 *
 * First are some optional array headers.  They are optional because they
 * often aren't needed, i.e. the corresponding arrays often have zero elements.
 * Each header has a bit in JSScript::hasArrayBits that indicates if it's
 * present within |data|;  from this the offset of each present array header
 * can be computed.  Each header has an accessor function in JSScript that
 * encapsulates this offset computation.
 *
 * Array type       Array elements  Accessor
 * ----------       --------------  --------
 * ConstArray       Consts          consts()
 * ObjectArray      Objects         objects()
 * ObjectArray      Regexps         regexps()
 * TryNoteArray     Try notes       trynotes()
 * ClosedSlotArray  ClosedArgs      closedArgs()
 * ClosedSlotArray  ClosedVars      closedVars()
 *
 * Then are the elements of several arrays.
 * - Most of these arrays have headers listed above (if present).  For each of
 *   these, the array pointer and the array length is stored in the header.
 * - The remaining arrays have pointers and lengths that are stored directly in
 *   JSScript.  This is because, unlike the others, they are nearly always
 *   non-zero length and so the optional-header space optimization isn't
 *   worthwhile.
 *
 * Array elements   Pointed to by         Length
 * --------------   -------------         ------
 * Consts           consts()->vector      consts()->length
 * Atoms            atoms                 natoms
 * Objects          objects()->vector     objects()->length
 * Regexps          regexps()->vector     regexps()->length
 * Try notes        trynotes()->vector    trynotes()->length
 * Closed args      closedArgs()->vector  closedArgs()->length
 * Closed vars      closedVars()->vector  closedVars()->length
 * Bytecodes        code                  length
 * Source notes     notes()               numNotes() * sizeof(jssrcnote)
 *
 * IMPORTANT: This layout has two key properties.
 * - It ensures that everything has sufficient alignment;  in particular, the
 *   consts() elements need jsval alignment.
 * - It ensures there are no gaps between elements, which saves space and makes
 *   manual layout easy.  In particular, in the second part, arrays with larger
 *   elements precede arrays with smaller elements.
 *
 * The following static assertions check these properties.
 */

#define KEEPS_JSVAL_ALIGNMENT(T) \
    (JS_ALIGNMENT_OF(jsval) % JS_ALIGNMENT_OF(T) == 0 && \
     sizeof(T) % sizeof(jsval) == 0)

#define HAS_JSVAL_ALIGNMENT(T) \
    (JS_ALIGNMENT_OF(jsval) == JS_ALIGNMENT_OF(T) && \
     sizeof(T) == sizeof(jsval))

#define NO_PADDING_BETWEEN_ENTRIES(T1, T2) \
    (JS_ALIGNMENT_OF(T1) % JS_ALIGNMENT_OF(T2) == 0)

/*
 * These assertions ensure that there is no padding between the array headers,
 * and also that the consts() elements (which follow immediately afterward) are
 * jsval-aligned.  (There is an assumption that |data| itself is jsval-aligned;
 * we check this below).
 */
JS_STATIC_ASSERT(KEEPS_JSVAL_ALIGNMENT(ConstArray));
JS_STATIC_ASSERT(KEEPS_JSVAL_ALIGNMENT(ObjectArray));       /* there are two of these */
JS_STATIC_ASSERT(KEEPS_JSVAL_ALIGNMENT(TryNoteArray));
JS_STATIC_ASSERT(KEEPS_JSVAL_ALIGNMENT(ClosedSlotArray));   /* there are two of these */

/* These assertions ensure there is no padding required between array elements. */
JS_STATIC_ASSERT(HAS_JSVAL_ALIGNMENT(HeapValue));
JS_STATIC_ASSERT(NO_PADDING_BETWEEN_ENTRIES(HeapValue, JSAtom *));
JS_STATIC_ASSERT(NO_PADDING_BETWEEN_ENTRIES(JSAtom *, HeapPtrObject));
JS_STATIC_ASSERT(NO_PADDING_BETWEEN_ENTRIES(HeapPtrObject, HeapPtrObject));
JS_STATIC_ASSERT(NO_PADDING_BETWEEN_ENTRIES(HeapPtrObject, JSTryNote));
JS_STATIC_ASSERT(NO_PADDING_BETWEEN_ENTRIES(JSTryNote, uint32_t));
JS_STATIC_ASSERT(NO_PADDING_BETWEEN_ENTRIES(uint32_t, uint32_t));
JS_STATIC_ASSERT(NO_PADDING_BETWEEN_ENTRIES(uint32_t, jsbytecode));
JS_STATIC_ASSERT(NO_PADDING_BETWEEN_ENTRIES(jsbytecode, jssrcnote));

static inline size_t
ScriptDataSize(uint32_t length, uint32_t nsrcnotes, uint32_t natoms,
               uint32_t nobjects, uint32_t nregexps, uint32_t ntrynotes, uint32_t nconsts,
               uint16_t nClosedArgs, uint16_t nClosedVars)
{
    size_t size = 0;

    if (nconsts != 0)
        size += sizeof(ConstArray) + nconsts * sizeof(Value);
    size += sizeof(JSAtom *) * natoms;
    if (nobjects != 0)
        size += sizeof(ObjectArray) + nobjects * sizeof(JSObject *);
    if (nregexps != 0)
        size += sizeof(ObjectArray) + nregexps * sizeof(JSObject *);
    if (ntrynotes != 0)
        size += sizeof(TryNoteArray) + ntrynotes * sizeof(JSTryNote);
    if (nClosedArgs != 0)
        size += sizeof(ClosedSlotArray) + nClosedArgs * sizeof(uint32_t);
    if (nClosedVars != 0)
        size += sizeof(ClosedSlotArray) + nClosedVars * sizeof(uint32_t);

    size += length * sizeof(jsbytecode);
    size += nsrcnotes * sizeof(jssrcnote);
    return size;
}

JSScript *
JSScript::Create(JSContext *cx, HandleObject enclosingScope, bool savedCallerFun,
                 JSPrincipals *principals, JSPrincipals *originPrincipals,
                 bool compileAndGo, bool noScriptRval, JSVersion version, unsigned staticLevel)
{
    JSScript *script = js_NewGCScript(cx);
    if (!script)
        return NULL;

    PodZero(script);

    script->enclosingScope_ = enclosingScope;
    script->savedCallerFun = savedCallerFun;

    /* Establish invariant: principals implies originPrincipals. */
    if (principals) {
        script->principals = principals;
        script->originPrincipals = originPrincipals ? originPrincipals : principals;
        JS_HoldPrincipals(script->principals);
        JS_HoldPrincipals(script->originPrincipals);
    } else if (originPrincipals) {
        script->originPrincipals = originPrincipals;
        JS_HoldPrincipals(script->originPrincipals);
    }

    script->compileAndGo = compileAndGo;
    script->noScriptRval = noScriptRval;

    script->version = version;
    JS_ASSERT(script->getVersion() == version);     // assert that no overflow occurred

    // This is an unsigned-to-uint16_t conversion, test for too-high values.
    // In practice, recursion in Parser and/or BytecodeEmitter will blow the
    // stack if we nest functions more than a few hundred deep, so this will
    // never trigger.  Oh well.
    if (staticLevel > UINT16_MAX) {
        JS_ReportErrorNumber(cx, js_GetErrorMessage, NULL, JSMSG_TOO_DEEP, js_function_str);
        return NULL;
    }
    script->staticLevel = uint16_t(staticLevel);

    return script;
}

static inline uint8_t *
AllocScriptData(JSContext *cx, size_t size)
{
    uint8_t *data = static_cast<uint8_t *>(cx->calloc_(JS_ROUNDUP(size, sizeof(Value))));
    if (!data)
        return NULL;

    JS_ASSERT(size_t(data) % sizeof(Value) == 0);
    return data;
}

/* static */ bool
JSScript::partiallyInit(JSContext *cx, Handle<JSScript*> script,
                        uint32_t length, uint32_t nsrcnotes, uint32_t natoms,
                        uint32_t nobjects, uint32_t nregexps, uint32_t ntrynotes, uint32_t nconsts,
                        uint16_t nClosedArgs, uint16_t nClosedVars, uint32_t nTypeSets)
{
    size_t size = ScriptDataSize(length, nsrcnotes, natoms, nobjects, nregexps,
                                 ntrynotes, nconsts, nClosedArgs, nClosedVars);
    script->data = AllocScriptData(cx, size);
    if (!script->data)
        return false;

    script->length = length;

    new (&script->bindings) Bindings;

    uint8_t *cursor = script->data;
    if (nconsts != 0) {
        script->setHasArray(CONSTS);
        cursor += sizeof(ConstArray);
    }
    if (nobjects != 0) {
        script->setHasArray(OBJECTS);
        cursor += sizeof(ObjectArray);
    }
    if (nregexps != 0) {
        script->setHasArray(REGEXPS);
        cursor += sizeof(ObjectArray);
    }
    if (ntrynotes != 0) {
        script->setHasArray(TRYNOTES);
        cursor += sizeof(TryNoteArray);
    }
    if (nClosedArgs != 0) {
        script->setHasArray(CLOSED_ARGS);
        cursor += sizeof(ClosedSlotArray);
    }
    if (nClosedVars != 0) {
        script->setHasArray(CLOSED_VARS);
        cursor += sizeof(ClosedSlotArray);
    }

    if (nconsts != 0) {
        JS_ASSERT(reinterpret_cast<uintptr_t>(cursor) % sizeof(jsval) == 0);
        script->consts()->length = nconsts;
        script->consts()->vector = (HeapValue *)cursor;
        cursor += nconsts * sizeof(script->consts()->vector[0]);
    }

    if (natoms != 0) {
        script->natoms = natoms;
        script->atoms = reinterpret_cast<HeapPtrAtom *>(cursor);
        cursor += natoms * sizeof(script->atoms[0]);
    }

    if (nobjects != 0) {
        script->objects()->length = nobjects;
        script->objects()->vector = (HeapPtr<JSObject> *)cursor;
        cursor += nobjects * sizeof(script->objects()->vector[0]);
    }

    if (nregexps != 0) {
        script->regexps()->length = nregexps;
        script->regexps()->vector = (HeapPtr<JSObject> *)cursor;
        cursor += nregexps * sizeof(script->regexps()->vector[0]);
    }

    if (ntrynotes != 0) {
        script->trynotes()->length = ntrynotes;
        script->trynotes()->vector = reinterpret_cast<JSTryNote *>(cursor);
        size_t vectorSize = ntrynotes * sizeof(script->trynotes()->vector[0]);
#ifdef DEBUG
        memset(cursor, 0, vectorSize);
#endif
        cursor += vectorSize;
    }

    if (nClosedArgs != 0) {
        script->closedArgs()->length = nClosedArgs;
        script->closedArgs()->vector = reinterpret_cast<uint32_t *>(cursor);
        cursor += nClosedArgs * sizeof(script->closedArgs()->vector[0]);
    }

    if (nClosedVars != 0) {
        script->closedVars()->length = nClosedVars;
        script->closedVars()->vector = reinterpret_cast<uint32_t *>(cursor);
        cursor += nClosedVars * sizeof(script->closedVars()->vector[0]);
    }

    JS_ASSERT(nTypeSets <= UINT16_MAX);
    script->nTypeSets = uint16_t(nTypeSets);

    script->code = (jsbytecode *)cursor;
    JS_ASSERT(cursor + length * sizeof(jsbytecode) + nsrcnotes * sizeof(jssrcnote) == script->data + size);

    return true;
}

/* static */ bool
JSScript::fullyInitTrivial(JSContext *cx, Handle<JSScript*> script)
{
    if (!partiallyInit(cx, script, /* length = */ 1, /* nsrcnotes = */ 1, 0, 0, 0, 0, 0, 0, 0, 0))
        return false;

    script->code[0] = JSOP_STOP;
    script->notes()[0] = SRC_NULL;

    return true;
}

/* static */ bool
JSScript::fullyInitFromEmitter(JSContext *cx, Handle<JSScript*> script, BytecodeEmitter *bce)
{
    /* The counts of indexed things must be checked during code generation. */
    JS_ASSERT(bce->atomIndices->count() <= INDEX_LIMIT);
    JS_ASSERT(bce->objectList.length <= INDEX_LIMIT);
    JS_ASSERT(bce->regexpList.length <= INDEX_LIMIT);

    uint32_t mainLength = bce->offset();
    uint32_t prologLength = bce->prologOffset();

    if (!bce->sc->bindings.ensureShape(cx))
        return false;

    uint32_t nsrcnotes = uint32_t(bce->countFinalSourceNotes());
    uint16_t nClosedArgs = uint16_t(bce->closedArgs.length());
    JS_ASSERT(nClosedArgs == bce->closedArgs.length());
    uint16_t nClosedVars = uint16_t(bce->closedVars.length());
    JS_ASSERT(nClosedVars == bce->closedVars.length());
    if (!partiallyInit(cx, script, prologLength + mainLength, nsrcnotes, bce->atomIndices->count(),
                       bce->objectList.length, bce->regexpList.length, bce->ntrynotes,
                       bce->constList.length(), nClosedArgs, nClosedVars,
                       bce->typesetCount))
        return false;

    JS_ASSERT(script->mainOffset == 0);
    script->mainOffset = prologLength;
    PodCopy<jsbytecode>(script->code, bce->prologBase(), prologLength);
    PodCopy<jsbytecode>(script->main(), bce->base(), mainLength);
    uint32_t nfixed = bce->sc->inFunction() ? bce->sc->bindings.numVars() : 0;
    JS_ASSERT(nfixed < SLOTNO_LIMIT);
    script->nfixed = uint16_t(nfixed);
    InitAtomMap(cx, bce->atomIndices.getMap(), script->atoms);

    const char *filename = bce->parser->tokenStream.getFilename();
    if (filename) {
        script->filename = SaveScriptFilename(cx, filename);
        if (!script->filename)
            return false;
    }
    script->lineno = bce->firstLine;
    if (script->nfixed + bce->maxStackDepth >= JS_BIT(16)) {
        bce->reportError(NULL, JSMSG_NEED_DIET, "script");
        return false;
    }
    script->nslots = script->nfixed + bce->maxStackDepth;

    jschar *sourceMap = (jschar *) bce->parser->tokenStream.releaseSourceMap();
    if (sourceMap) {
        if (!script->setSourceMap(cx, sourceMap)) {
            cx->free_(sourceMap);
            return false;
        }
    }

    if (!FinishTakingSrcNotes(cx, bce, script->notes()))
        return false;
    if (bce->ntrynotes != 0)
        FinishTakingTryNotes(bce, script->trynotes());
    if (bce->objectList.length != 0)
        bce->objectList.finish(script->objects());
    if (bce->regexpList.length != 0)
        bce->regexpList.finish(script->regexps());
    if (bce->constList.length() != 0)
        bce->constList.finish(script->consts());
    script->strictModeCode = bce->sc->inStrictMode();
    script->bindingsAccessedDynamically = bce->sc->bindingsAccessedDynamically();
    script->funHasExtensibleScope = bce->sc->funHasExtensibleScope();
    script->hasSingletons = bce->hasSingletons;
#ifdef JS_METHODJIT
    if (cx->compartment->debugMode())
        script->debugMode = true;
#endif

    if (bce->sc->inFunction()) {
        if (bce->sc->funArgumentsHasLocalBinding()) {
            // This must precede the script->bindings.transfer() call below
            script->setArgumentsHasVarBinding();
            if (bce->sc->funDefinitelyNeedsArgsObj())
                script->setNeedsArgsObj(true);
        } else {
            JS_ASSERT(!bce->sc->funDefinitelyNeedsArgsObj());
        }
    }

    if (nClosedArgs)
        PodCopy<uint32_t>(script->closedArgs()->vector, &bce->closedArgs[0], nClosedArgs);
    if (nClosedVars)
        PodCopy<uint32_t>(script->closedVars()->vector, &bce->closedVars[0], nClosedVars);

    script->bindings.transfer(&bce->sc->bindings);

    RootedFunction fun(cx, NULL);
    if (bce->sc->inFunction()) {
        JS_ASSERT(!bce->script->noScriptRval);
        script->isGenerator = bce->sc->funIsGenerator();
        script->setFunction(bce->sc->fun());
    }

    /*
     * initScriptCounts updates scriptCountsMap if necessary. The other script
     * maps in JSCompartment are populated lazily.
     */
    if (cx->hasRunOption(JSOPTION_PCCOUNT))
        (void) script->initScriptCounts(cx);

    return true;
}

size_t
JSScript::computedSizeOfData()
{
    uint8_t *dataEnd = code + length * sizeof(jsbytecode) + numNotes() * sizeof(jssrcnote);
    JS_ASSERT(dataEnd >= data);
    return dataEnd - data;
}

size_t
JSScript::sizeOfData(JSMallocSizeOfFun mallocSizeOf)
{
    return mallocSizeOf(data);
}

/*
 * Nb: srcnotes are variable-length.  This function computes the number of
 * srcnote *slots*, which may be greater than the number of srcnotes.
 */
uint32_t
JSScript::numNotes()
{
    jssrcnote *sn;
    jssrcnote *notes_ = notes();
    for (sn = notes_; !SN_IS_TERMINATOR(sn); sn = SN_NEXT(sn))
        continue;
    return sn - notes_ + 1;    /* +1 for the terminator */
}

JS_FRIEND_API(void)
js_CallNewScriptHook(JSContext *cx, JSScript *script, JSFunction *fun)
{
    JS_ASSERT(!script->callDestroyHook);
    JS_ASSERT(!script->isActiveEval);
    if (JSNewScriptHook hook = cx->runtime->debugHooks.newScriptHook) {
        AutoKeepAtoms keep(cx->runtime);
        hook(cx, script->filename, script->lineno, script, fun,
             cx->runtime->debugHooks.newScriptHookData);
    }
    script->callDestroyHook = true;
}

void
js::CallDestroyScriptHook(FreeOp *fop, JSScript *script)
{
    if (!script->callDestroyHook)
        return;

    if (JSDestroyScriptHook hook = fop->runtime()->debugHooks.destroyScriptHook)
        hook(fop, script, fop->runtime()->debugHooks.destroyScriptHookData);
    script->callDestroyHook = false;
    script->clearTraps(fop);
}

void
JSScript::finalize(FreeOp *fop)
{
    // NOTE: this JSScript may be partially initialized at this point.  E.g. we
    // may have created it and partially initialized it with
    // JSScript::Create(), but not yet finished initializing it with
    // fullyInitFromEmitter() or fullyInitTrivial().

    CallDestroyScriptHook(fop, this);
    fop->runtime()->spsProfiler.onScriptFinalized(this);

    JS_ASSERT_IF(principals, originPrincipals);
    if (principals)
        JS_DropPrincipals(fop->runtime(), principals);
    if (originPrincipals)
        JS_DropPrincipals(fop->runtime(), originPrincipals);

    if (types)
        types->destroy();

#ifdef JS_METHODJIT
    mjit::ReleaseScriptCode(fop, this);
# ifdef JS_ION
    if (hasIonScript())
        ion::IonScript::Destroy(fop, ion);
# endif
#endif

    destroyScriptCounts(fop);
    destroySourceMap(fop);
    destroyDebugScript(fop);

    if (data) {
        JS_POISON(data, 0xdb, computedSizeOfData());
        fop->free_(data);
    }
}

namespace js {

static const uint32_t GSN_CACHE_THRESHOLD = 100;
static const uint32_t GSN_CACHE_MAP_INIT_SIZE = 20;

void
GSNCache::purge()
{
    code = NULL;
    if (map.initialized())
        map.finish();
}

} /* namespace js */

jssrcnote *
js_GetSrcNoteCached(JSContext *cx, JSScript *script, jsbytecode *pc)
{
    size_t target = pc - script->code;
    if (target >= size_t(script->length))
        return NULL;

    GSNCache *cache = GetGSNCache(cx);
    if (cache->code == script->code) {
        JS_ASSERT(cache->map.initialized());
        GSNCache::Map::Ptr p = cache->map.lookup(pc);
        return p ? p->value : NULL;
    }

    size_t offset = 0;
    jssrcnote *result;
    for (jssrcnote *sn = script->notes(); ; sn = SN_NEXT(sn)) {
        if (SN_IS_TERMINATOR(sn)) {
            result = NULL;
            break;
        }
        offset += SN_DELTA(sn);
        if (offset == target && SN_IS_GETTABLE(sn)) {
            result = sn;
            break;
        }
    }

    if (cache->code != script->code && script->length >= GSN_CACHE_THRESHOLD) {
        unsigned nsrcnotes = 0;
        for (jssrcnote *sn = script->notes(); !SN_IS_TERMINATOR(sn);
             sn = SN_NEXT(sn)) {
            if (SN_IS_GETTABLE(sn))
                ++nsrcnotes;
        }
        if (cache->code) {
            JS_ASSERT(cache->map.initialized());
            cache->map.finish();
            cache->code = NULL;
        }
        if (cache->map.init(nsrcnotes)) {
            pc = script->code;
            for (jssrcnote *sn = script->notes(); !SN_IS_TERMINATOR(sn);
                 sn = SN_NEXT(sn)) {
                pc += SN_DELTA(sn);
                if (SN_IS_GETTABLE(sn))
                    JS_ALWAYS_TRUE(cache->map.put(pc, sn));
            }
            cache->code = script->code;
        }
    }

    return result;
}

unsigned
js::PCToLineNumber(unsigned startLine, jssrcnote *notes, jsbytecode *code, jsbytecode *pc)
{
    unsigned lineno = startLine;

    /*
     * Walk through source notes accumulating their deltas, keeping track of
     * line-number notes, until we pass the note for pc's offset within
     * script->code.
     */
    ptrdiff_t offset = 0;
    ptrdiff_t target = pc - code;
    for (jssrcnote *sn = notes; !SN_IS_TERMINATOR(sn); sn = SN_NEXT(sn)) {
        offset += SN_DELTA(sn);
        SrcNoteType type = (SrcNoteType) SN_TYPE(sn);
        if (type == SRC_SETLINE) {
            if (offset <= target)
                lineno = (unsigned) js_GetSrcNoteOffset(sn, 0);
        } else if (type == SRC_NEWLINE) {
            if (offset <= target)
                lineno++;
        }
        if (offset > target)
            break;
    }

    return lineno;
}

unsigned
js::PCToLineNumber(JSScript *script, jsbytecode *pc)
{
    /* Cope with StackFrame.pc value prior to entering js_Interpret. */
    if (!pc)
        return 0;

    return PCToLineNumber(script->lineno, script->notes(), script->code, pc);
}

/* The line number limit is the same as the jssrcnote offset limit. */
#define SN_LINE_LIMIT   (SN_3BYTE_OFFSET_FLAG << 16)

jsbytecode *
js_LineNumberToPC(JSScript *script, unsigned target)
{
    ptrdiff_t offset = 0;
    ptrdiff_t best = -1;
    unsigned lineno = script->lineno;
    unsigned bestdiff = SN_LINE_LIMIT;
    for (jssrcnote *sn = script->notes(); !SN_IS_TERMINATOR(sn); sn = SN_NEXT(sn)) {
        /*
         * Exact-match only if offset is not in the prolog; otherwise use
         * nearest greater-or-equal line number match.
         */
        if (lineno == target && offset >= ptrdiff_t(script->mainOffset))
            goto out;
        if (lineno >= target) {
            unsigned diff = lineno - target;
            if (diff < bestdiff) {
                bestdiff = diff;
                best = offset;
            }
        }
        offset += SN_DELTA(sn);
        SrcNoteType type = (SrcNoteType) SN_TYPE(sn);
        if (type == SRC_SETLINE) {
            lineno = (unsigned) js_GetSrcNoteOffset(sn, 0);
        } else if (type == SRC_NEWLINE) {
            lineno++;
        }
    }
    if (best >= 0)
        offset = best;
out:
    return script->code + offset;
}

JS_FRIEND_API(unsigned)
js_GetScriptLineExtent(JSScript *script)
{
    unsigned lineno = script->lineno;
    unsigned maxLineNo = 0;
    bool counting = true;
    for (jssrcnote *sn = script->notes(); !SN_IS_TERMINATOR(sn); sn = SN_NEXT(sn)) {
        SrcNoteType type = (SrcNoteType) SN_TYPE(sn);
        if (type == SRC_SETLINE) {
            if (maxLineNo < lineno)
                maxLineNo = lineno;
            lineno = (unsigned) js_GetSrcNoteOffset(sn, 0);
            counting = true;
            if (maxLineNo < lineno)
                maxLineNo = lineno;
            else
                counting = false;
        } else if (type == SRC_NEWLINE) {
            if (counting)
                lineno++;
        }
    }

    if (maxLineNo > lineno)
        lineno = maxLineNo;

    return 1 + lineno - script->lineno;
}

namespace js {

unsigned
CurrentLine(JSContext *cx)
{
    return PCToLineNumber(cx->fp()->script(), cx->regs().pc);
}

void
CurrentScriptFileLineOriginSlow(JSContext *cx, const char **file, unsigned *linenop,
                                JSPrincipals **origin)
{
    ScriptFrameIter iter(cx);

    if (iter.done()) {
        *file = NULL;
        *linenop = 0;
        *origin = NULL;
        return;
    }

    JSScript *script = iter.script();
    *file = script->filename;
    *linenop = PCToLineNumber(iter.script(), iter.pc());
    *origin = script->originPrincipals;
}

}  /* namespace js */

template <class T>
static inline T *
Rebase(JSScript *dst, JSScript *src, T *srcp)
{
    size_t off = reinterpret_cast<uint8_t *>(srcp) - src->data;
    return reinterpret_cast<T *>(dst->data + off);
}

JSScript *
js::CloneScript(JSContext *cx, HandleObject enclosingScope, HandleFunction fun, HandleScript src)
{
    /* NB: Keep this in sync with XDRScript. */

    uint32_t nconsts   = src->hasConsts()   ? src->consts()->length   : 0;
    uint32_t nobjects  = src->hasObjects()  ? src->objects()->length  : 0;
    uint32_t nregexps  = src->hasRegexps()  ? src->regexps()->length  : 0;
    uint32_t ntrynotes = src->hasTrynotes() ? src->trynotes()->length : 0;
    uint32_t nClosedArgs = src->numClosedArgs();
    uint32_t nClosedVars = src->numClosedVars();

    /* Script data */

    size_t size = ScriptDataSize(src->length, src->numNotes(), src->natoms,
                                 nobjects, nregexps, ntrynotes, nconsts, nClosedArgs, nClosedVars);

    uint8_t *data = AllocScriptData(cx, size);
    if (!data)
        return NULL;

    /* Bindings */

    Bindings bindings;
    Bindings::AutoRooter bindingsRoot(cx, &bindings);
    BindingVector names(cx);
    if (!GetOrderedBindings(cx, src->bindings, &names))
        return NULL;

    for (unsigned i = 0; i < names.length(); ++i) {
        if (JSAtom *atom = names[i].maybeName) {
            Rooted<JSAtom*> root(cx, atom);
            if (!bindings.add(cx, root, names[i].kind))
                return NULL;
        } else {
            uint16_t _;
            if (!bindings.addDestructuring(cx, &_))
                return NULL;
        }
    }

    if (!bindings.ensureShape(cx))
        return NULL;

    /* Objects */

    AutoObjectVector objects(cx);
    if (nobjects != 0) {
        HeapPtrObject *vector = src->objects()->vector;
        for (unsigned i = 0; i < nobjects; i++) {
            JSObject &obj = *vector[i];
            JSObject *clone;
            if (obj.isStaticBlock()) {
                Rooted<StaticBlockObject*> innerBlock(cx, &obj.asStaticBlock());

                Rooted<JSObject*> enclosingScope(cx);
                if (StaticBlockObject *enclosingBlock = innerBlock->enclosingBlock())
                    enclosingScope = objects[FindBlockIndex(src, *enclosingBlock)];
                else
                    enclosingScope = fun;

                clone = CloneStaticBlockObject(cx, enclosingScope, innerBlock);
            } else {
                Rooted<JSFunction*> innerFun(cx, obj.toFunction());

                StaticScopeIter ssi(innerFun->script()->enclosingStaticScope());
                Rooted<JSObject*> enclosingScope(cx);
                if (!ssi.done() && ssi.type() == StaticScopeIter::BLOCK)
                    enclosingScope = objects[FindBlockIndex(src, ssi.block())];
                else
                    enclosingScope = fun;

                clone = CloneInterpretedFunction(cx, enclosingScope, innerFun);
            }
            if (!clone || !objects.append(clone))
                return NULL;
        }
    }

    /* RegExps */

    AutoObjectVector regexps(cx);
    for (unsigned i = 0; i < nregexps; i++) {
        HeapPtrObject *vector = src->regexps()->vector;
        for (unsigned i = 0; i < nregexps; i++) {
            JSObject *clone = CloneScriptRegExpObject(cx, vector[i]->asRegExp());
            if (!clone || !regexps.append(clone))
                return NULL;
        }
    }

    /* Now that all fallible allocation is complete, create the GC thing. */

    JSScript *dst = JSScript::Create(cx, enclosingScope, src->savedCallerFun,
                                     cx->compartment->principals, src->originPrincipals,
                                     src->compileAndGo, src->noScriptRval,
                                     src->getVersion(), src->staticLevel);
    if (!dst) {
        Foreground::free_(data);
        return NULL;
    }

    new (&dst->bindings) Bindings;
    dst->bindings.transfer(&bindings);

    /* This assignment must occur before all the Rebase calls. */
    dst->data = data;
    memcpy(data, src->data, size);

    dst->code = Rebase<jsbytecode>(dst, src, src->code);

    /* Script filenames are runtime-wide. */
    dst->filename = src->filename;

    /* Atoms are runtime-wide. */
    if (src->natoms != 0)
        dst->atoms = Rebase<HeapPtrAtom>(dst, src, src->atoms);

    dst->length = src->length;
    dst->lineno = src->lineno;
    dst->mainOffset = src->mainOffset;
    dst->natoms = src->natoms;
    dst->nfixed = src->nfixed;
    dst->nTypeSets = src->nTypeSets;
    dst->nslots = src->nslots;
    if (src->argumentsHasVarBinding()) {
        dst->setArgumentsHasVarBinding();
        if (src->analyzedArgsUsage())
            dst->setNeedsArgsObj(src->needsArgsObj());
    }
    dst->cloneHasArray(src);
    dst->strictModeCode = src->strictModeCode;
    dst->bindingsAccessedDynamically = src->bindingsAccessedDynamically;
    dst->funHasExtensibleScope = src->funHasExtensibleScope;
    dst->hasSingletons = src->hasSingletons;
    dst->isGenerator = src->isGenerator;

    /*
     * initScriptCounts updates scriptCountsMap if necessary. The other script
     * maps in JSCompartment are populated lazily.
     */
    if (cx->hasRunOption(JSOPTION_PCCOUNT))
        (void) dst->initScriptCounts(cx);

    if (nconsts != 0) {
        HeapValue *vector = Rebase<HeapValue>(dst, src, src->consts()->vector);
        dst->consts()->vector = vector;
        for (unsigned i = 0; i < nconsts; ++i)
            JS_ASSERT_IF(vector[i].isMarkable(), vector[i].toString()->isAtom());
    }
    if (nobjects != 0) {
        HeapPtrObject *vector = Rebase<HeapPtr<JSObject> >(dst, src, src->objects()->vector);
        dst->objects()->vector = vector;
        for (unsigned i = 0; i < nobjects; ++i)
            vector[i].init(objects[i]);
    }
    if (nregexps != 0) {
        HeapPtrObject *vector = Rebase<HeapPtr<JSObject> >(dst, src, src->regexps()->vector);
        dst->regexps()->vector = vector;
        for (unsigned i = 0; i < nregexps; ++i)
            vector[i].init(regexps[i]);
    }
    if (ntrynotes != 0)
        dst->trynotes()->vector = Rebase<JSTryNote>(dst, src, src->trynotes()->vector);
    if (nClosedArgs != 0)
        dst->closedArgs()->vector = Rebase<uint32_t>(dst, src, src->closedArgs()->vector);
    if (nClosedVars != 0)
        dst->closedVars()->vector = Rebase<uint32_t>(dst, src, src->closedVars()->vector);

    return dst;
}

DebugScript *
JSScript::debugScript()
{
    JS_ASSERT(hasDebugScript);
    DebugScriptMap *map = compartment()->debugScriptMap;
    JS_ASSERT(map);
    DebugScriptMap::Ptr p = map->lookup(this);
    JS_ASSERT(p);
    return p->value;
}

DebugScript *
JSScript::releaseDebugScript()
{
    JS_ASSERT(hasDebugScript);
    DebugScriptMap *map = compartment()->debugScriptMap;
    JS_ASSERT(map);
    DebugScriptMap::Ptr p = map->lookup(this);
    JS_ASSERT(p);
    DebugScript *debug = p->value;
    map->remove(p);
    hasDebugScript = false;
    return debug;
}

void
JSScript::destroyDebugScript(FreeOp *fop)
{
    if (hasDebugScript) {
        jsbytecode *end = code + length;
        for (jsbytecode *pc = code; pc < end; pc++) {
            if (BreakpointSite *site = getBreakpointSite(pc)) {
                /* Breakpoints are swept before finalization. */
                JS_ASSERT(site->firstBreakpoint() == NULL);
                site->clearTrap(fop, NULL, NULL);
                JS_ASSERT(getBreakpointSite(pc) == NULL);
            }
        }
        fop->free_(releaseDebugScript());
    }
}

bool
JSScript::ensureHasDebugScript(JSContext *cx)
{
    if (hasDebugScript)
        return true;

    size_t nbytes = offsetof(DebugScript, breakpoints) + length * sizeof(BreakpointSite*);
    DebugScript *debug = (DebugScript *) cx->calloc_(nbytes);
    if (!debug)
        return false;

    /* Create compartment's debugScriptMap if necessary. */
    DebugScriptMap *map = compartment()->debugScriptMap;
    if (!map) {
        map = cx->new_<DebugScriptMap>();
        if (!map || !map->init()) {
            cx->free_(debug);
            cx->delete_(map);
            return false;
        }
        compartment()->debugScriptMap = map;
    }

    if (!map->putNew(this, debug)) {
        cx->free_(debug);
        cx->delete_(map);
        return false;
    }
    hasDebugScript = true; // safe to set this;  we can't fail after this point

    /*
     * Ensure that any Interpret() instances running on this script have
     * interrupts enabled. The interrupts must stay enabled until the
     * debug state is destroyed.
     */
    InterpreterFrames *frames;
    for (frames = cx->runtime->interpreterFrames; frames; frames = frames->older)
        frames->enableInterruptsIfRunning(this);

    return true;
}

void
JSScript::recompileForStepMode(FreeOp *fop)
{
#ifdef JS_METHODJIT
    if (hasJITInfo()) {
        mjit::Recompiler::clearStackReferences(fop, this);
        mjit::ReleaseScriptCode(fop, this);
    }
#endif
}

bool
JSScript::tryNewStepMode(JSContext *cx, uint32_t newValue)
{
    JS_ASSERT(hasDebugScript);

    DebugScript *debug = debugScript();
    uint32_t prior = debug->stepMode;
    debug->stepMode = newValue;

    if (!prior != !newValue) {
        /* Step mode has been enabled or disabled. Alert the methodjit. */
        recompileForStepMode(cx->runtime->defaultFreeOp());

        if (!stepModeEnabled() && !debug->numSites)
            cx->free_(releaseDebugScript());
    }

    return true;
}

bool
JSScript::setStepModeFlag(JSContext *cx, bool step)
{
    if (!ensureHasDebugScript(cx))
        return false;

    return tryNewStepMode(cx, (debugScript()->stepMode & stepCountMask) |
                               (step ? stepFlagMask : 0));
}

bool
JSScript::changeStepModeCount(JSContext *cx, int delta)
{
    if (!ensureHasDebugScript(cx))
        return false;

    assertSameCompartment(cx, this);
    JS_ASSERT_IF(delta > 0, cx->compartment->debugMode());

    DebugScript *debug = debugScript();
    uint32_t count = debug->stepMode & stepCountMask;
    JS_ASSERT(((count + delta) & stepCountMask) == count + delta);
    return tryNewStepMode(cx,
                          (debug->stepMode & stepFlagMask) |
                          ((count + delta) & stepCountMask));
}

BreakpointSite *
JSScript::getOrCreateBreakpointSite(JSContext *cx, jsbytecode *pc)
{
    JS_ASSERT(size_t(pc - code) < length);

    if (!ensureHasDebugScript(cx))
        return NULL;

    DebugScript *debug = debugScript();
    BreakpointSite *&site = debug->breakpoints[pc - code];

    if (!site) {
        site = cx->runtime->new_<BreakpointSite>(this, pc);
        if (!site) {
            js_ReportOutOfMemory(cx);
            return NULL;
        }
        debug->numSites++;
    }

    return site;
}

void
JSScript::destroyBreakpointSite(FreeOp *fop, jsbytecode *pc)
{
    JS_ASSERT(unsigned(pc - code) < length);

    DebugScript *debug = debugScript();
    BreakpointSite *&site = debug->breakpoints[pc - code];
    JS_ASSERT(site);

    fop->delete_(site);
    site = NULL;

    if (--debug->numSites == 0 && !stepModeEnabled())
        fop->free_(releaseDebugScript());
}

void
JSScript::clearBreakpointsIn(FreeOp *fop, js::Debugger *dbg, JSObject *handler)
{
    if (!hasAnyBreakpointsOrStepMode())
        return;

    jsbytecode *end = code + length;
    for (jsbytecode *pc = code; pc < end; pc++) {
        BreakpointSite *site = getBreakpointSite(pc);
        if (site) {
            Breakpoint *nextbp;
            for (Breakpoint *bp = site->firstBreakpoint(); bp; bp = nextbp) {
                nextbp = bp->nextInSite();
                if ((!dbg || bp->debugger == dbg) && (!handler || bp->getHandler() == handler))
                    bp->destroy(fop);
            }
        }
    }
}

void
JSScript::clearTraps(FreeOp *fop)
{
    if (!hasAnyBreakpointsOrStepMode())
        return;

    jsbytecode *end = code + length;
    for (jsbytecode *pc = code; pc < end; pc++) {
        BreakpointSite *site = getBreakpointSite(pc);
        if (site)
            site->clearTrap(fop);
    }
}

void
JSScript::markChildren(JSTracer *trc)
{
    // NOTE: this JSScript may be partially initialized at this point.  E.g. we
    // may have created it and partially initialized it with
    // JSScript::Create(), but not yet finished initializing it with
    // fullyInitFromEmitter() or fullyInitTrivial().

    JS_ASSERT_IF(trc->runtime->gcStrictCompartmentChecking, compartment()->isCollecting());

    for (uint32_t i = 0; i < natoms; ++i) {
        if (atoms[i])
            MarkString(trc, &atoms[i], "atom");
    }

    if (hasObjects()) {
        ObjectArray *objarray = objects();
        MarkObjectRange(trc, objarray->length, objarray->vector, "objects");
    }

    if (hasRegexps()) {
        ObjectArray *objarray = regexps();
        MarkObjectRange(trc, objarray->length, objarray->vector, "objects");
    }

    if (hasConsts()) {
        ConstArray *constarray = consts();
        MarkValueRange(trc, constarray->length, constarray->vector, "consts");
    }

    if (function())
        MarkObject(trc, &function_, "function");

    if (enclosingScope_)
        MarkObject(trc, &enclosingScope_, "enclosing");

    if (IS_GC_MARKING_TRACER(trc) && filename)
        MarkScriptFilename(trc->runtime, filename);

    bindings.trace(trc);

#ifdef JS_METHODJIT
    for (int constructing = 0; constructing <= 1; constructing++) {
        for (int barriers = 0; barriers <= 1; barriers++) {
            mjit::JITScript *jit = getJIT((bool) constructing, (bool) barriers);
            if (jit)
                jit->trace(trc);
        }
    }
#endif

    if (hasAnyBreakpointsOrStepMode()) {
        for (unsigned i = 0; i < length; i++) {
            BreakpointSite *site = debugScript()->breakpoints[i];
            if (site && site->trapHandler)
                MarkValue(trc, &site->trapClosure, "trap closure");
        }
    }

#ifdef JS_ION
    if (hasIonScript())
        ion::IonScript::Trace(trc, ion);
#endif
}

void
JSScript::setArgumentsHasVarBinding()
{
    argsHasVarBinding_ = true;
    needsArgsAnalysis_ = true;
}

void
JSScript::setNeedsArgsObj(bool needsArgsObj)
{
    JS_ASSERT(!analyzedArgsUsage());
    JS_ASSERT_IF(needsArgsObj, argumentsHasVarBinding());
    needsArgsAnalysis_ = false;
    needsArgsObj_ = needsArgsObj;
}

/* static */ bool
JSScript::argumentsOptimizationFailed(JSContext *cx, JSScript *script_)
{
    Rooted<JSScript*> script(cx, script_);

    JS_ASSERT(script->analyzedArgsUsage());
    JS_ASSERT(script->argumentsHasVarBinding());
    JS_ASSERT(!script->isGenerator);

    /*
     * It is possible that the apply speculation has already failed, everything
     * has been fixed up, but there was an outstanding magic value on the
     * stack that has just now flowed into an apply. In this case, there is
     * nothing to do; GuardFunApplySpeculation will patch in the real argsobj.
     */
    if (script->needsArgsObj())
        return true;

    script->needsArgsObj_ = true;

    const unsigned var = script->bindings.argumentsVarIndex(cx);

    /*
     * By design, the apply-arguments optimization is only made when there
     * are no outstanding cases of MagicValue(JS_OPTIMIZED_ARGUMENTS) other
     * than this particular invocation of 'f.apply(x, arguments)'. Thus, there
     * are no outstanding values of MagicValue(JS_OPTIMIZED_ARGUMENTS) on the
     * stack. However, there are three things that need fixup:
     *  - there may be any number of activations of this script that don't have
     *    an argsObj that now need one.
     *  - jit code compiled (and possible active on the stack) with the static
     *    assumption of !script->needsArgsObj();
     *  - type inference data for the script assuming script->needsArgsObj; and
     */
    for (AllFramesIter i(cx->stack.space()); !i.done(); ++i) {
        StackFrame *fp = i.fp();
        if (fp->isFunctionFrame() && fp->script() == script) {
            ArgumentsObject *argsobj = ArgumentsObject::createExpected(cx, fp);
            if (!argsobj) {
                /*
                 * We can't leave stack frames with script->needsArgsObj but no
                 * arguments object. It is, however, safe to leave frames with
                 * an arguments object but !script->needsArgsObj.
                 */
                script->needsArgsObj_ = false;
                return false;
            }

            /* Note: 'arguments' may have already been overwritten. */
            if (fp->unaliasedLocal(var).isMagic(JS_OPTIMIZED_ARGUMENTS))
                fp->unaliasedLocal(var) = ObjectValue(*argsobj);
        }
    }

#ifdef JS_METHODJIT
    if (script->hasJITInfo()) {
        mjit::ExpandInlineFrames(cx->compartment);
        mjit::Recompiler::clearStackReferences(cx->runtime->defaultFreeOp(), script);
        mjit::ReleaseScriptCode(cx->runtime->defaultFreeOp(), script);
    }
#endif

    if (script->hasAnalysis() && script->analysis()->ranInference()) {
        types::AutoEnterTypeInference enter(cx);
        types::TypeScript::MonitorUnknown(cx, script, script->argumentsBytecode());
    }

    return true;
}

bool
JSScript::varIsAliased(unsigned varSlot)
{
    if (bindingsAccessedDynamically)
        return true;

    for (uint32_t i = 0; i < numClosedVars(); ++i) {
        if (closedVars()->vector[i] == varSlot) {
            JS_ASSERT(function()->isHeavyweight());
            return true;
        }
    }

    return false;
}

bool
JSScript::formalIsAliased(unsigned argSlot)
{
    return formalLivesInCallObject(argSlot) || argsObjAliasesFormals();
}

bool
JSScript::formalLivesInArgumentsObject(unsigned argSlot)
{
    return argsObjAliasesFormals() && !formalLivesInCallObject(argSlot);
}

bool
JSScript::formalLivesInCallObject(unsigned argSlot)
{
    if (bindingsAccessedDynamically)
        return true;

    for (uint32_t i = 0; i < numClosedArgs(); ++i) {
        if (closedArgs()->vector[i] == argSlot) {
            JS_ASSERT(function()->isHeavyweight());
            return true;
        }
    }

    return false;
}<|MERGE_RESOLUTION|>--- conflicted
+++ resolved
@@ -168,13 +168,7 @@
         id = AtomToId(name);
     }
 
-<<<<<<< HEAD
     StackBaseShape base(&CallClass, cx->global(), BaseShape::VAROBJ | BaseShape::DELEGATE);
-    base.updateGetterSetter(attrs, getter, setter);
-
-=======
-    StackBaseShape base(&CallClass, cx->global(), BaseShape::VAROBJ);
->>>>>>> a846a945
     UnownedBaseShape *nbase = BaseShape::getUnowned(cx, base);
     if (!nbase)
         return false;
