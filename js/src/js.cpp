/* -*- Mode: C; tab-width: 8; indent-tabs-mode: nil; c-basic-offset: 4 -*-
 * vim: set ts=8 sw=4 et tw=78:
 *
 * ***** BEGIN LICENSE BLOCK *****
 * Version: MPL 1.1/GPL 2.0/LGPL 2.1
 *
 * The contents of this file are subject to the Mozilla Public License Version
 * 1.1 (the "License"); you may not use this file except in compliance with
 * the License. You may obtain a copy of the License at
 * http://www.mozilla.org/MPL/
 *
 * Software distributed under the License is distributed on an "AS IS" basis,
 * WITHOUT WARRANTY OF ANY KIND, either express or implied. See the License
 * for the specific language governing rights and limitations under the
 * License.
 *
 * The Original Code is Mozilla Communicator client code, released
 * March 31, 1998.
 *
 * The Initial Developer of the Original Code is
 * Netscape Communications Corporation.
 * Portions created by the Initial Developer are Copyright (C) 1998
 * the Initial Developer. All Rights Reserved.
 *
 * Contributor(s):
 *
 * Alternatively, the contents of this file may be used under the terms of
 * either of the GNU General Public License Version 2 or later (the "GPL"),
 * or the GNU Lesser General Public License Version 2.1 or later (the "LGPL"),
 * in which case the provisions of the GPL or the LGPL are applicable instead
 * of those above. If you wish to allow use of your version of this file only
 * under the terms of either the GPL or the LGPL, and not to allow others to
 * use your version of this file under the terms of the MPL, indicate your
 * decision by deleting the provisions above and replace them with the notice
 * and other provisions required by the GPL or the LGPL. If you do not delete
 * the provisions above, a recipient may use your version of this file under
 * the terms of any one of the MPL, the GPL or the LGPL.
 *
 * ***** END LICENSE BLOCK ***** */

/*
 * JS shell.
 */
#include "jsstddef.h"
#include <errno.h>
#include <stdio.h>
#include <stdlib.h>
#include <string.h>
#include <locale.h>
#include "jstypes.h"
#include "jsarena.h"
#include "jsutil.h"
#include "jsprf.h"
#include "jsapi.h"
#include "jsarray.h"
#include "jsatom.h"
#include "jscntxt.h"
#include "jsdbgapi.h"
#include "jsemit.h"
#include "jsfun.h"
#include "jsgc.h"
#include "jslock.h"
#include "jsnum.h"
#include "jsobj.h"
#include "jsparse.h"
#include "jsscope.h"
#include "jsscript.h"

#ifdef LIVECONNECT
#include "jsjava.h"
#endif

#ifdef JSDEBUGGER
#include "jsdebug.h"
#ifdef JSDEBUGGER_JAVA_UI
#include "jsdjava.h"
#endif /* JSDEBUGGER_JAVA_UI */
#ifdef JSDEBUGGER_C_UI
#include "jsdb.h"
#endif /* JSDEBUGGER_C_UI */
#endif /* JSDEBUGGER */

#ifdef XP_UNIX
#include <unistd.h>
#include <sys/types.h>
#include <sys/wait.h>
#endif

#if defined(XP_WIN) || defined(XP_OS2)
#include <io.h>     /* for isatty() */
#endif

typedef enum JSShellExitCode {
    EXITCODE_RUNTIME_ERROR      = 3,
    EXITCODE_FILE_NOT_FOUND     = 4,
    EXITCODE_OUT_OF_MEMORY      = 5
} JSShellExitCode;

size_t gStackChunkSize = 8192;

/* Assume that we can not use more than 5e5 bytes of C stack by default. */
static size_t gMaxStackSize = 500000;
static jsuword gStackBase;

static size_t gScriptStackQuota = JS_DEFAULT_SCRIPT_STACK_QUOTA;

static JSBool gEnableBranchCallback = JS_FALSE;
static uint32 gBranchCount;
static uint32 gBranchLimit;

int gExitCode = 0;
JSBool gQuitting = JS_FALSE;
FILE *gErrFile = NULL;
FILE *gOutFile = NULL;

static JSBool reportWarnings = JS_TRUE;
static JSBool compileOnly = JS_FALSE;

typedef enum JSShellErrNum {
#define MSG_DEF(name, number, count, exception, format) \
    name = number,
#include "jsshell.msg"
#undef MSG_DEF
    JSShellErr_Limit
#undef MSGDEF
} JSShellErrNum;

static const JSErrorFormatString *
my_GetErrorMessage(void *userRef, const char *locale, const uintN errorNumber);
static JSObject *
split_setup(JSContext *cx);

#ifdef EDITLINE
JS_BEGIN_EXTERN_C
extern char     *readline(const char *prompt);
extern void     add_history(char *line);
JS_END_EXTERN_C
#endif

static JSBool
GetLine(JSContext *cx, char *bufp, FILE *file, const char *prompt) {
#ifdef EDITLINE
    /*
     * Use readline only if file is stdin, because there's no way to specify
     * another handle.  Are other filehandles interactive?
     */
    if (file == stdin) {
        char *linep = readline(prompt);
        if (!linep)
            return JS_FALSE;
        if (linep[0] != '\0')
            add_history(linep);
        strcpy(bufp, linep);
        JS_free(cx, linep);
        bufp += strlen(bufp);
        *bufp++ = '\n';
        *bufp = '\0';
    } else
#endif
    {
        char line[256];
        fprintf(gOutFile, prompt);
        fflush(gOutFile);
        if (!fgets(line, sizeof line, file))
            return JS_FALSE;
        strcpy(bufp, line);
    }
    return JS_TRUE;
}

static JSBool
my_BranchCallback(JSContext *cx, JSScript *script)
{
    if (++gBranchCount == gBranchLimit) {
        if (script) {
            if (script->filename)
                fprintf(gErrFile, "%s:", script->filename);
            fprintf(gErrFile, "%u: script branch callback (%u callbacks)\n",
                    script->lineno, gBranchLimit);
        } else {
            fprintf(gErrFile, "native branch callback (%u callbacks)\n",
                    gBranchLimit);
        }
        gBranchCount = 0;
        return JS_FALSE;
    }
#ifdef JS_THREADSAFE
    if ((gBranchCount & 0xff) == 1) {
#endif
        if ((gBranchCount & 0x3fff) == 1)
            JS_MaybeGC(cx);
#ifdef JS_THREADSAFE
        else
            JS_YieldRequest(cx);
    }
#endif
    return JS_TRUE;
}

static void
SetContextOptions(JSContext *cx)
{
    jsuword stackLimit;

    if (gMaxStackSize == 0) {
        /*
         * Disable checking for stack overflow if limit is zero.
         */
        stackLimit = 0;
    } else {
#if JS_STACK_GROWTH_DIRECTION > 0
        stackLimit = gStackBase + gMaxStackSize;
#else
        stackLimit = gStackBase - gMaxStackSize;
#endif
    }
    JS_SetThreadStackLimit(cx, stackLimit);
    JS_SetScriptStackQuota(cx, gScriptStackQuota);
    if (gEnableBranchCallback) {
        JS_SetBranchCallback(cx, my_BranchCallback);
        JS_ToggleOptions(cx, JSOPTION_NATIVE_BRANCH_CALLBACK);
    }
}

static void
Process(JSContext *cx, JSObject *obj, char *filename, JSBool forceTTY)
{
    JSBool ok, hitEOF;
    JSScript *script;
    jsval result;
    JSString *str;
    char buffer[4096];
    char *bufp;
    int lineno;
    int startline;
    FILE *file;
    uint32 oldopts;

    if (forceTTY || !filename || strcmp(filename, "-") == 0) {
        file = stdin;
    } else {
        file = fopen(filename, "r");
        if (!file) {
            JS_ReportErrorNumber(cx, my_GetErrorMessage, NULL,
                                 JSSMSG_CANT_OPEN, filename, strerror(errno));
            gExitCode = EXITCODE_FILE_NOT_FOUND;
            return;
        }
    }

    SetContextOptions(cx);

    if (!forceTTY && !isatty(fileno(file))) {
        /*
         * It's not interactive - just execute it.
         *
         * Support the UNIX #! shell hack; gobble the first line if it starts
         * with '#'.  TODO - this isn't quite compatible with sharp variables,
         * as a legal js program (using sharp variables) might start with '#'.
         * But that would require multi-character lookahead.
         */
        int ch = fgetc(file);
        if (ch == '#') {
            while((ch = fgetc(file)) != EOF) {
                if (ch == '\n' || ch == '\r')
                    break;
            }
        }
        ungetc(ch, file);

        oldopts = JS_GetOptions(cx);
        JS_SetOptions(cx, oldopts | JSOPTION_COMPILE_N_GO);
        script = JS_CompileFileHandle(cx, obj, filename, file);
        JS_SetOptions(cx, oldopts);
        if (script) {
            if (!compileOnly)
                (void)JS_ExecuteScript(cx, obj, script, &result);
            JS_DestroyScript(cx, script);
        }

        if (file != stdin)
            fclose(file);
        return;
    }

    /* It's an interactive filehandle; drop into read-eval-print loop. */
    lineno = 1;
    hitEOF = JS_FALSE;
    do {
        bufp = buffer;
        *bufp = '\0';

        /*
         * Accumulate lines until we get a 'compilable unit' - one that either
         * generates an error (before running out of source) or that compiles
         * cleanly.  This should be whenever we get a complete statement that
         * coincides with the end of a line.
         */
        startline = lineno;
        do {
            if (!GetLine(cx, bufp, file, startline == lineno ? "js> " : "")) {
                hitEOF = JS_TRUE;
                break;
            }
            bufp += strlen(bufp);
            lineno++;
        } while (!JS_BufferIsCompilableUnit(cx, obj, buffer, strlen(buffer)));

        /* Clear any pending exception from previous failed compiles.  */
        JS_ClearPendingException(cx);
        script = JS_CompileScript(cx, obj, buffer, strlen(buffer), "typein",
                                  startline);
        if (script) {
            if (!compileOnly) {
                ok = JS_ExecuteScript(cx, obj, script, &result);
                if (ok && !JSVAL_IS_VOID(result)) {
                    str = JS_ValueToString(cx, result);
                    if (str)
                        fprintf(gOutFile, "%s\n", JS_GetStringBytes(str));
                    else
                        ok = JS_FALSE;
                }
            }
            JS_DestroyScript(cx, script);
        }
    } while (!hitEOF && !gQuitting);
    fprintf(gOutFile, "\n");
    if (file != stdin)
        fclose(file);
    return;
}

static int
usage(void)
{
    fprintf(gErrFile, "%s\n", JS_GetImplementationVersion());
    fprintf(gErrFile, "usage: js [-zKPswWxCi] [-b branchlimit] [-c stackchunksize] [-o option] [-v version] [-f scriptfile] [-e script] [-S maxstacksize] "
#ifdef JS_GC_ZEAL
"[-Z gczeal] "
#endif
"[scriptfile] [scriptarg...]\n");
    return 2;
}

static struct {
    const char  *name;
    uint32      flag;
} js_options[] = {
    {"strict",          JSOPTION_STRICT},
    {"werror",          JSOPTION_WERROR},
    {"atline",          JSOPTION_ATLINE},
    {"xml",             JSOPTION_XML},
    {"relimit",         JSOPTION_RELIMIT},
    {"anonfunfix",      JSOPTION_ANONFUNFIX},
    {"jit",             JSOPTION_JIT},
    {NULL,              0}
};

extern JSClass global_class;

static int
ProcessArgs(JSContext *cx, JSObject *obj, char **argv, int argc)
{
    int i, j, length;
    JSObject *argsObj;
    char *filename = NULL;
    JSBool isInteractive = JS_TRUE;
    JSBool forceTTY = JS_FALSE;

    /*
     * Scan past all optional arguments so we can create the arguments object
     * before processing any -f options, which must interleave properly with
     * -v and -w options.  This requires two passes, and without getopt, we'll
     * have to keep the option logic here and in the second for loop in sync.
     */
    for (i = 0; i < argc; i++) {
        if (argv[i][0] != '-' || argv[i][1] == '\0') {
            ++i;
            break;
        }
        switch (argv[i][1]) {
          case 'b':
          case 'c':
          case 'f':
          case 'e':
          case 'v':
          case 'S':
#ifdef JS_GC_ZEAL
          case 'Z':
#endif
            ++i;
            break;
          default:;
        }
    }

    /*
     * Create arguments early and define it to root it, so it's safe from any
     * GC calls nested below, and so it is available to -f <file> arguments.
     */
    argsObj = JS_NewArrayObject(cx, 0, NULL);
    if (!argsObj)
        return 1;
    if (!JS_DefineProperty(cx, obj, "arguments", OBJECT_TO_JSVAL(argsObj),
                           NULL, NULL, 0)) {
        return 1;
    }

    length = argc - i;
    for (j = 0; j < length; j++) {
        JSString *str = JS_NewStringCopyZ(cx, argv[i++]);
        if (!str)
            return 1;
        if (!JS_DefineElement(cx, argsObj, j, STRING_TO_JSVAL(str),
                              NULL, NULL, JSPROP_ENUMERATE)) {
            return 1;
        }
    }

    for (i = 0; i < argc; i++) {
        if (argv[i][0] != '-' || argv[i][1] == '\0') {
            filename = argv[i++];
            isInteractive = JS_FALSE;
            break;
        }

        switch (argv[i][1]) {
        case 'v':
            if (++i == argc)
                return usage();

            JS_SetVersion(cx, (JSVersion) atoi(argv[i]));
            break;

#ifdef JS_GC_ZEAL
        case 'Z':
            if (++i == argc)
                return usage();
            JS_SetGCZeal(cx, atoi(argv[i]));
            break;
#endif

        case 'w':
            reportWarnings = JS_TRUE;
            break;

        case 'W':
            reportWarnings = JS_FALSE;
            break;

        case 's':
            JS_ToggleOptions(cx, JSOPTION_STRICT);
            break;

        case 'E':
            JS_ToggleOptions(cx, JSOPTION_RELIMIT);
            break;

        case 'x':
            JS_ToggleOptions(cx, JSOPTION_XML);
            break;

        case 'j':
            JS_ToggleOptions(cx, JSOPTION_JIT);
            break;
            
        case 'o':
            if (++i == argc)
                return usage();

            for (j = 0; js_options[j].name; ++j) {
                if (strcmp(js_options[j].name, argv[i]) == 0) {
                    JS_ToggleOptions(cx, js_options[j].flag);
                    break;
                }
            }
            break;

        case 'P':
            if (JS_GET_CLASS(cx, JS_GetPrototype(cx, obj)) != &global_class) {
                JSObject *gobj;

                if (!JS_SealObject(cx, obj, JS_TRUE))
                    return JS_FALSE;
                gobj = JS_NewObject(cx, &global_class, NULL, NULL);
                if (!gobj)
                    return JS_FALSE;
                if (!JS_SetPrototype(cx, gobj, obj))
                    return JS_FALSE;
                JS_SetParent(cx, gobj, NULL);
                JS_SetGlobalObject(cx, gobj);
                obj = gobj;
            }
            break;

        case 'b':
            gBranchLimit = atoi(argv[++i]);
            gEnableBranchCallback = (gBranchLimit != 0);
            break;

        case 'c':
            /* set stack chunk size */
            gStackChunkSize = atoi(argv[++i]);
            break;

        case 'f':
            if (++i == argc)
                return usage();

            Process(cx, obj, argv[i], JS_FALSE);

            /*
             * XXX: js -f foo.js should interpret foo.js and then
             * drop into interactive mode, but that breaks the test
             * harness. Just execute foo.js for now.
             */
            isInteractive = JS_FALSE;
            break;

        case 'e':
        {
            jsval rval;

            if (++i == argc)
                return usage();

            /* Pass a filename of -e to imitate PERL */
            JS_EvaluateScript(cx, obj, argv[i], strlen(argv[i]),
                              "-e", 1, &rval);

            isInteractive = JS_FALSE;
            break;

        }
        case 'C':
            compileOnly = JS_TRUE;
            isInteractive = JS_FALSE;
            break;

        case 'i':
            isInteractive = forceTTY = JS_TRUE;
            break;

        case 'S':
            if (++i == argc)
                return usage();

            /* Set maximum stack size. */
            gMaxStackSize = atoi(argv[i]);
            break;

        case 'z':
            obj = split_setup(cx);
            if (!obj)
                return gExitCode;
            break;
#ifdef MOZ_SHARK
        case 'k':
            JS_ConnectShark();
            break;
#endif
        default:
            return usage();
        }
    }

    if (filename || isInteractive)
        Process(cx, obj, filename, forceTTY);
    return gExitCode;
}

static JSBool
Version(JSContext *cx, JSObject *obj, uintN argc, jsval *argv, jsval *rval)
{
    if (argc > 0 && JSVAL_IS_INT(argv[0]))
        *rval = INT_TO_JSVAL(JS_SetVersion(cx, (JSVersion) JSVAL_TO_INT(argv[0])));
    else
        *rval = INT_TO_JSVAL(JS_GetVersion(cx));
    return JS_TRUE;
}

static JSBool
Options(JSContext *cx, JSObject *obj, uintN argc, jsval *argv, jsval *rval)
{
    uint32 optset, flag;
    uintN i, j, found;
    JSString *str;
    const char *opt;
    char *names;

    optset = 0;
    for (i = 0; i < argc; i++) {
        str = JS_ValueToString(cx, argv[i]);
        if (!str)
            return JS_FALSE;
        opt = JS_GetStringBytes(str);
        for (j = 0; js_options[j].name; j++) {
            if (strcmp(js_options[j].name, opt) == 0) {
                optset |= js_options[j].flag;
                break;
            }
        }
    }
    optset = JS_ToggleOptions(cx, optset);

    names = NULL;
    found = 0;
    while (optset != 0) {
        flag = optset;
        optset &= optset - 1;
        flag &= ~optset;
        for (j = 0; js_options[j].name; j++) {
            if (js_options[j].flag == flag) {
                names = JS_sprintf_append(names, "%s%s",
                                          names ? "," : "", js_options[j].name);
                found++;
                break;
            }
        }
    }
    if (!found)
        names = strdup("");
    if (!names) {
        JS_ReportOutOfMemory(cx);
        return JS_FALSE;
    }

    str = JS_NewString(cx, names, strlen(names));
    if (!str) {
        free(names);
        return JS_FALSE;
    }
    *rval = STRING_TO_JSVAL(str);
    return JS_TRUE;
}

static JSBool
Load(JSContext *cx, JSObject *obj, uintN argc, jsval *argv, jsval *rval)
{
    uintN i;
    JSString *str;
    const char *filename;
    JSScript *script;
    JSBool ok;
    jsval result;
    uint32 oldopts;

    for (i = 0; i < argc; i++) {
        str = JS_ValueToString(cx, argv[i]);
        if (!str)
            return JS_FALSE;
        argv[i] = STRING_TO_JSVAL(str);
        filename = JS_GetStringBytes(str);
        errno = 0;
        oldopts = JS_GetOptions(cx);
        JS_SetOptions(cx, oldopts | JSOPTION_COMPILE_N_GO);
        script = JS_CompileFile(cx, obj, filename);
        JS_SetOptions(cx, oldopts);
        if (!script) {
            ok = JS_FALSE;
        } else {
            ok = !compileOnly
                 ? JS_ExecuteScript(cx, obj, script, &result)
                 : JS_TRUE;
            JS_DestroyScript(cx, script);
        }
        if (!ok)
            return JS_FALSE;
    }

    return JS_TRUE;
}

/*
 * function readline()
 * Provides a hook for scripts to read a line from stdin.
 */
static JSBool
ReadLine(JSContext *cx, uintN argc, jsval *vp)
{
#define BUFSIZE 256
    FILE *from;
    char *buf, *tmp;
    size_t bufsize, buflength, gotlength;
    JSBool sawNewline;
    JSString *str;

    from = stdin;
    buflength = 0;
    bufsize = BUFSIZE;
    buf = (char *) JS_malloc(cx, bufsize);
    if (!buf)
        return JS_FALSE;

    sawNewline = JS_FALSE;
    while ((gotlength =
            js_fgets(buf + buflength, bufsize - buflength, from)) > 0) {
        buflength += gotlength;

        /* Are we done? */
        if (buf[buflength - 1] == '\n') {
            buf[buflength - 1] = '\0';
            sawNewline = JS_TRUE;
            break;
        } else if (buflength < bufsize - 1) {
            break;
        }

        /* Else, grow our buffer for another pass. */
        bufsize *= 2;
        if (bufsize > buflength) {
            tmp = (char *) JS_realloc(cx, buf, bufsize);
        } else {
            JS_ReportOutOfMemory(cx);
            tmp = NULL;
        }

        if (!tmp) {
            JS_free(cx, buf);
            return JS_FALSE;
        }

        buf = tmp;
    }

    /* Treat the empty string specially. */
    if (buflength == 0) {
        *vp = feof(from) ? JSVAL_NULL : JS_GetEmptyStringValue(cx);
        JS_free(cx, buf);
        return JS_TRUE;
    }

    /* Shrink the buffer to the real size. */
    tmp = (char *) JS_realloc(cx, buf, buflength);
    if (!tmp) {
        JS_free(cx, buf);
        return JS_FALSE;
    }

    buf = tmp;

    /*
     * Turn buf into a JSString. Note that buflength includes the trailing null
     * character.
     */
    str = JS_NewString(cx, buf, sawNewline ? buflength - 1 : buflength);
    if (!str) {
        JS_free(cx, buf);
        return JS_FALSE;
    }

    *vp = STRING_TO_JSVAL(str);
    return JS_TRUE;
}

static JSBool
Print(JSContext *cx, JSObject *obj, uintN argc, jsval *argv, jsval *rval)
{
    uintN i;
    JSString *str;
    char *bytes;

    for (i = 0; i < argc; i++) {
        str = JS_ValueToString(cx, argv[i]);
        if (!str)
            return JS_FALSE;
        bytes = JS_EncodeString(cx, str);
        if (!bytes)
            return JS_FALSE;
        fprintf(gOutFile, "%s%s", i ? " " : "", bytes);
        JS_free(cx, bytes);
    }

    fputc('\n', gOutFile);
    fflush(gOutFile);

    return JS_TRUE;
}

static JSBool
Help(JSContext *cx, JSObject *obj, uintN argc, jsval *argv, jsval *rval);

static JSBool
Quit(JSContext *cx, JSObject *obj, uintN argc, jsval *argv, jsval *rval)
{
#ifdef LIVECONNECT
    JSJ_SimpleShutdown();
#endif

    JS_ConvertArguments(cx, argc, argv,"/ i", &gExitCode);

    gQuitting = JS_TRUE;
    return JS_FALSE;
}

static JSBool
GC(JSContext *cx, uintN argc, jsval *vp)
{
    JSRuntime *rt;
    uint32 preBytes;

    rt = cx->runtime;
    preBytes = rt->gcBytes;
    JS_GC(cx);

    fprintf(gOutFile, "before %lu, after %lu, break %08lx\n",
            (unsigned long)preBytes, (unsigned long)rt->gcBytes,
#ifdef XP_UNIX
            (unsigned long)sbrk(0)
#else
            0
#endif
            );
#ifdef JS_GCMETER
    js_DumpGCStats(rt, stdout);
#endif
    *vp = JSVAL_VOID;
    return JS_TRUE;
}

static JSBool
GCParameter(JSContext *cx, uintN argc, jsval *vp)
{
    jsval *argv;
    JSString *str;
    const char *paramName;
    JSGCParamKey param;
    uint32 value;

    argv = JS_ARGV(cx, vp);
    str = JS_ValueToString(cx, argv[0]);
    if (!str)
        return JS_FALSE;
    argv[0] = STRING_TO_JSVAL(str);
    paramName = JS_GetStringBytes(str);
    if (!paramName)
        return JS_FALSE;
    if (strcmp(paramName, "maxBytes") == 0) {
        param = JSGC_MAX_BYTES;
    } else if (strcmp(paramName, "maxMallocBytes") == 0) {
        param = JSGC_MAX_MALLOC_BYTES;
    } else {
        JS_ReportError(cx,
                       "the first argument argument must be either maxBytes "
                       "or maxMallocBytes");
        return JS_FALSE;
    }

    if (!JS_ValueToECMAUint32(cx, argv[1], &value))
        return JS_FALSE;
    if (value == 0) {
        JS_ReportError(cx,
                       "the second argument must be convertable to uint32 with "
                       "non-zero value");
        return JS_FALSE;
    }
    JS_SetGCParameter(cx->runtime, param, value);
    *vp = JSVAL_VOID;
    return JS_TRUE;
}

#ifdef JS_GC_ZEAL
static JSBool
GCZeal(JSContext *cx, uintN argc, jsval *vp)
{
    uint32 zeal;

    if (!JS_ValueToECMAUint32(cx, vp[2], &zeal))
        return JS_FALSE;
    JS_SetGCZeal(cx, zeal);
    *vp = JSVAL_VOID;
    return JS_TRUE;
}
#endif /* JS_GC_ZEAL */

typedef struct JSCountHeapNode JSCountHeapNode;

struct JSCountHeapNode {
    void                *thing;
    int32               kind;
    JSCountHeapNode     *next;
};

typedef struct JSCountHeapTracer {
    JSTracer            base;
    JSDHashTable        visited;
    JSBool              ok;
    JSCountHeapNode     *traceList;
    JSCountHeapNode     *recycleList;
} JSCountHeapTracer;

static void
CountHeapNotify(JSTracer *trc, void *thing, uint32 kind)
{
    JSCountHeapTracer *countTracer;
    JSDHashEntryStub *entry;
    JSCountHeapNode *node;

    JS_ASSERT(trc->callback == CountHeapNotify);
    countTracer = (JSCountHeapTracer *)trc;
    if (!countTracer->ok)
        return;

    entry = (JSDHashEntryStub *)
            JS_DHashTableOperate(&countTracer->visited, thing, JS_DHASH_ADD);
    if (!entry) {
        JS_ReportOutOfMemory(trc->context);
        countTracer->ok = JS_FALSE;
        return;
    }
    if (entry->key)
        return;
    entry->key = thing;

    node = countTracer->recycleList;
    if (node) {
        countTracer->recycleList = node->next;
    } else {
        node = (JSCountHeapNode *) JS_malloc(trc->context, sizeof *node);
        if (!node) {
            countTracer->ok = JS_FALSE;
            return;
        }
    }
    node->thing = thing;
    node->kind = kind;
    node->next = countTracer->traceList;
    countTracer->traceList = node;
}

static JSBool
CountHeap(JSContext *cx, uintN argc, jsval *vp)
{
    void* startThing;
    int32 startTraceKind;
    jsval v;
    int32 traceKind, i;
    JSString *str;
    char *bytes;
    JSCountHeapTracer countTracer;
    JSCountHeapNode *node;
    size_t counter;

    static const struct {
        const char       *name;
        int32             kind;
    } traceKindNames[] = {
        { "all",        -1                  },
        { "object",     JSTRACE_OBJECT      },
        { "double",     JSTRACE_DOUBLE      },
        { "string",     JSTRACE_STRING      },
#if JS_HAS_XML_SUPPORT
        { "namespace",  JSTRACE_NAMESPACE   },
        { "qname",      JSTRACE_QNAME       },
        { "xml",        JSTRACE_XML         },
#endif
    };

    startThing = NULL;
    startTraceKind = 0;
    if (argc > 0) {
        v = JS_ARGV(cx, vp)[0];
        if (JSVAL_IS_TRACEABLE(v)) {
            startThing = JSVAL_TO_TRACEABLE(v);
            startTraceKind = JSVAL_TRACE_KIND(v);
        } else if (v != JSVAL_NULL) {
            JS_ReportError(cx,
                           "the first argument is not null or a heap-allocated "
                           "thing");
            return JS_FALSE;
        }
    }

    traceKind = -1;
    if (argc > 1) {
        str = JS_ValueToString(cx, JS_ARGV(cx, vp)[1]);
        if (!str)
            return JS_FALSE;
        bytes = JS_GetStringBytes(str);
        if (!bytes)
            return JS_FALSE;
        for (i = 0; ;) {
            if (strcmp(bytes, traceKindNames[i].name) == 0) {
                traceKind = traceKindNames[i].kind;
                break;
            }
            if (++i == JS_ARRAY_LENGTH(traceKindNames)) {
                JS_ReportError(cx, "trace kind name '%s' is unknown", bytes);
                return JS_FALSE;
            }
        }
    }

    JS_TRACER_INIT(&countTracer.base, cx, CountHeapNotify);
    if (!JS_DHashTableInit(&countTracer.visited, JS_DHashGetStubOps(),
                           NULL, sizeof(JSDHashEntryStub),
                           JS_DHASH_DEFAULT_CAPACITY(100))) {
        JS_ReportOutOfMemory(cx);
        return JS_FALSE;
    }
    countTracer.ok = JS_TRUE;
    countTracer.traceList = NULL;
    countTracer.recycleList = NULL;

    if (!startThing) {
        JS_TraceRuntime(&countTracer.base);
    } else {
        JS_SET_TRACING_NAME(&countTracer.base, "root");
        JS_CallTracer(&countTracer.base, startThing, startTraceKind);
    }

    counter = 0;
    while ((node = countTracer.traceList) != NULL) {
        if (traceKind == -1 || node->kind == traceKind)
            counter++;
        countTracer.traceList = node->next;
        node->next = countTracer.recycleList;
        countTracer.recycleList = node;
        JS_TraceChildren(&countTracer.base, node->thing, node->kind);
    }
    while ((node = countTracer.recycleList) != NULL) {
        countTracer.recycleList = node->next;
        JS_free(cx, node);
    }
    JS_DHashTableFinish(&countTracer.visited);

    return countTracer.ok && JS_NewNumberValue(cx, (jsdouble) counter, vp);
}

static JSScript *
ValueToScript(JSContext *cx, jsval v)
{
    JSScript *script;
    JSFunction *fun;

    if (!JSVAL_IS_PRIMITIVE(v) &&
        JS_GET_CLASS(cx, JSVAL_TO_OBJECT(v)) == &js_ScriptClass) {
        script = (JSScript *) JS_GetPrivate(cx, JSVAL_TO_OBJECT(v));
    } else {
        fun = JS_ValueToFunction(cx, v);
        if (!fun)
            return NULL;
        script = FUN_SCRIPT(fun);
    }
    return script;
}

static JSBool
GetTrapArgs(JSContext *cx, uintN argc, jsval *argv, JSScript **scriptp,
            int32 *ip)
{
    jsval v;
    uintN intarg;
    JSScript *script;

    *scriptp = cx->fp->down->script;
    *ip = 0;
    if (argc != 0) {
        v = argv[0];
        intarg = 0;
        if (!JSVAL_IS_PRIMITIVE(v) &&
            (JS_GET_CLASS(cx, JSVAL_TO_OBJECT(v)) == &js_FunctionClass ||
             JS_GET_CLASS(cx, JSVAL_TO_OBJECT(v)) == &js_ScriptClass)) {
            script = ValueToScript(cx, v);
            if (!script)
                return JS_FALSE;
            *scriptp = script;
            intarg++;
        }
        if (argc > intarg) {
            if (!JS_ValueToInt32(cx, argv[intarg], ip))
                return JS_FALSE;
        }
    }
    return JS_TRUE;
}

static JSTrapStatus
TrapHandler(JSContext *cx, JSScript *script, jsbytecode *pc, jsval *rval,
            void *closure)
{
    JSString *str;
    JSStackFrame *caller;

    str = (JSString *) closure;
    caller = JS_GetScriptedCaller(cx, NULL);
    if (!JS_EvaluateScript(cx, caller->scopeChain,
                           JS_GetStringBytes(str), JS_GetStringLength(str),
                           caller->script->filename, caller->script->lineno,
                           rval)) {
        return JSTRAP_ERROR;
    }
    if (!JSVAL_IS_VOID(*rval))
        return JSTRAP_RETURN;
    return JSTRAP_CONTINUE;
}

static JSBool
Trap(JSContext *cx, JSObject *obj, uintN argc, jsval *argv, jsval *rval)
{
    JSString *str;
    JSScript *script;
    int32 i;

    if (argc == 0) {
        JS_ReportErrorNumber(cx, my_GetErrorMessage, NULL, JSSMSG_TRAP_USAGE);
        return JS_FALSE;
    }
    argc--;
    str = JS_ValueToString(cx, argv[argc]);
    if (!str)
        return JS_FALSE;
    argv[argc] = STRING_TO_JSVAL(str);
    if (!GetTrapArgs(cx, argc, argv, &script, &i))
        return JS_FALSE;
    return JS_SetTrap(cx, script, script->code + i, TrapHandler, str);
}

static JSBool
Untrap(JSContext *cx, JSObject *obj, uintN argc, jsval *argv, jsval *rval)
{
    JSScript *script;
    int32 i;

    if (!GetTrapArgs(cx, argc, argv, &script, &i))
        return JS_FALSE;
    JS_ClearTrap(cx, script, script->code + i, NULL, NULL);
    return JS_TRUE;
}

static JSBool
LineToPC(JSContext *cx, JSObject *obj, uintN argc, jsval *argv, jsval *rval)
{
    JSScript *script;
    int32 i;
    uintN lineno;
    jsbytecode *pc;

    if (argc == 0) {
        JS_ReportErrorNumber(cx, my_GetErrorMessage, NULL, JSSMSG_LINE2PC_USAGE);
        return JS_FALSE;
    }
    script = cx->fp->down->script;
    if (!GetTrapArgs(cx, argc, argv, &script, &i))
        return JS_FALSE;
    lineno = (i == 0) ? script->lineno : (uintN)i;
    pc = JS_LineNumberToPC(cx, script, lineno);
    if (!pc)
        return JS_FALSE;
    *rval = INT_TO_JSVAL(PTRDIFF(pc, script->code, jsbytecode));
    return JS_TRUE;
}

static JSBool
PCToLine(JSContext *cx, JSObject *obj, uintN argc, jsval *argv, jsval *rval)
{
    JSScript *script;
    int32 i;
    uintN lineno;

    if (!GetTrapArgs(cx, argc, argv, &script, &i))
        return JS_FALSE;
    lineno = JS_PCToLineNumber(cx, script, script->code + i);
    if (!lineno)
        return JS_FALSE;
    *rval = INT_TO_JSVAL(lineno);
    return JS_TRUE;
}

#ifdef DEBUG

static void
UpdateSwitchTableBounds(JSScript *script, uintN offset,
                        uintN *start, uintN *end)
{
    jsbytecode *pc;
    JSOp op;
    ptrdiff_t jmplen;
    jsint low, high, n;

    pc = script->code + offset;
    op = (JSOp) *pc;
    switch (op) {
      case JSOP_TABLESWITCHX:
        jmplen = JUMPX_OFFSET_LEN;
        goto jump_table;
      case JSOP_TABLESWITCH:
        jmplen = JUMP_OFFSET_LEN;
      jump_table:
        pc += jmplen;
        low = GET_JUMP_OFFSET(pc);
        pc += JUMP_OFFSET_LEN;
        high = GET_JUMP_OFFSET(pc);
        pc += JUMP_OFFSET_LEN;
        n = high - low + 1;
        break;

      case JSOP_LOOKUPSWITCHX:
        jmplen = JUMPX_OFFSET_LEN;
        goto lookup_table;
      case JSOP_LOOKUPSWITCH:
        jmplen = JUMP_OFFSET_LEN;
      lookup_table:
        pc += jmplen;
        n = GET_INDEX(pc);
        pc += INDEX_LEN;
        jmplen += JUMP_OFFSET_LEN;
        break;

      default:
        /* [condswitch] switch does not have any jump or lookup tables. */
        JS_ASSERT(op == JSOP_CONDSWITCH);
        return;
    }

    *start = (uintN)(pc - script->code);
    *end = *start + (uintN)(n * jmplen);
}

static void
SrcNotes(JSContext *cx, JSScript *script)
{
    uintN offset, delta, caseOff, switchTableStart, switchTableEnd;
    jssrcnote *notes, *sn;
    JSSrcNoteType type;
    const char *name;
    uint32 index;
    JSAtom *atom;
    JSString *str;

    fprintf(gOutFile, "\nSource notes:\n");
    offset = 0;
    notes = SCRIPT_NOTES(script);
    switchTableEnd = switchTableStart = 0;
    for (sn = notes; !SN_IS_TERMINATOR(sn); sn = SN_NEXT(sn)) {
        delta = SN_DELTA(sn);
        offset += delta;
        type = (JSSrcNoteType) SN_TYPE(sn);
        name = js_SrcNoteSpec[type].name;
        if (type == SRC_LABEL) {
            /* Check if the source note is for a switch case. */
            if (switchTableStart <= offset && offset < switchTableEnd) {
                name = "case";
            } else {
                JS_ASSERT(script->code[offset] == JSOP_NOP);
            }
        }
        fprintf(gOutFile, "%3u: %5u [%4u] %-8s",
                PTRDIFF(sn, notes, jssrcnote), offset, delta, name);
        switch (type) {
          case SRC_SETLINE:
            fprintf(gOutFile, " lineno %u", (uintN) js_GetSrcNoteOffset(sn, 0));
            break;
          case SRC_FOR:
            fprintf(gOutFile, " cond %u update %u tail %u",
                   (uintN) js_GetSrcNoteOffset(sn, 0),
                   (uintN) js_GetSrcNoteOffset(sn, 1),
                   (uintN) js_GetSrcNoteOffset(sn, 2));
            break;
          case SRC_IF_ELSE:
            fprintf(gOutFile, " else %u elseif %u",
                   (uintN) js_GetSrcNoteOffset(sn, 0),
                   (uintN) js_GetSrcNoteOffset(sn, 1));
            break;
          case SRC_COND:
          case SRC_WHILE:
          case SRC_PCBASE:
          case SRC_PCDELTA:
          case SRC_DECL:
          case SRC_BRACE:
            fprintf(gOutFile, " offset %u", (uintN) js_GetSrcNoteOffset(sn, 0));
            break;
          case SRC_LABEL:
          case SRC_LABELBRACE:
          case SRC_BREAK2LABEL:
          case SRC_CONT2LABEL:
            index = js_GetSrcNoteOffset(sn, 0);
            JS_GET_SCRIPT_ATOM(script, index, atom);
            JS_ASSERT(ATOM_IS_STRING(atom));
            str = ATOM_TO_STRING(atom);
            fprintf(gOutFile, " atom %u (", index);
            js_FileEscapedString(gOutFile, str, 0);
            putc(')', gOutFile);
            break;
          case SRC_FUNCDEF: {
            const char *bytes;
            JSObject *obj;
            JSFunction *fun;

            index = js_GetSrcNoteOffset(sn, 0);
            JS_GET_SCRIPT_OBJECT(script, index, obj);
            fun = (JSFunction *) JS_GetPrivate(cx, obj);
            str = JS_DecompileFunction(cx, fun, JS_DONT_PRETTY_PRINT);
            bytes = str ? JS_GetStringBytes(str) : "N/A";
            fprintf(gOutFile, " function %u (%s)", index, bytes);
            break;
          }
          case SRC_SWITCH:
            fprintf(gOutFile, " length %u", (uintN) js_GetSrcNoteOffset(sn, 0));
            caseOff = (uintN) js_GetSrcNoteOffset(sn, 1);
            if (caseOff)
                fprintf(gOutFile, " first case offset %u", caseOff);
            UpdateSwitchTableBounds(script, offset,
                                    &switchTableStart, &switchTableEnd);
            break;
          case SRC_CATCH:
            delta = (uintN) js_GetSrcNoteOffset(sn, 0);
            if (delta) {
                if (script->main[offset] == JSOP_LEAVEBLOCK)
                    fprintf(gOutFile, " stack depth %u", delta);
                else
                    fprintf(gOutFile, " guard delta %u", delta);
            }
            break;
          default:;
        }
        fputc('\n', gOutFile);
    }
}

static JSBool
Notes(JSContext *cx, JSObject *obj, uintN argc, jsval *argv, jsval *rval)
{
    uintN i;
    JSScript *script;

    for (i = 0; i < argc; i++) {
        script = ValueToScript(cx, argv[i]);
        if (!script)
            continue;

        SrcNotes(cx, script);
    }
    return JS_TRUE;
}

JS_STATIC_ASSERT(JSTN_CATCH == 0);
JS_STATIC_ASSERT(JSTN_FINALLY == 1);
JS_STATIC_ASSERT(JSTN_ITER == 2);

static const char* const TryNoteNames[] = { "catch", "finally", "iter" };

static JSBool
TryNotes(JSContext *cx, JSScript *script)
{
    JSTryNote *tn, *tnlimit;

    if (script->trynotesOffset == 0)
        return JS_TRUE;

    tn = JS_SCRIPT_TRYNOTES(script)->vector;
    tnlimit = tn + JS_SCRIPT_TRYNOTES(script)->length;
    fprintf(gOutFile, "\nException table:\n"
            "kind      stack    start      end\n");
    do {
        JS_ASSERT(tn->kind < JS_ARRAY_LENGTH(TryNoteNames));
        fprintf(gOutFile, " %-7s %6u %8u %8u\n",
                TryNoteNames[tn->kind], tn->stackDepth,
                tn->start, tn->start + tn->length);
    } while (++tn != tnlimit);
    return JS_TRUE;
}

static JSBool
Disassemble(JSContext *cx, JSObject *obj, uintN argc, jsval *argv, jsval *rval)
{
    JSBool lines;
    uintN i;
    JSScript *script;

    if (argc > 0 &&
        JSVAL_IS_STRING(argv[0]) &&
        !strcmp(JS_GetStringBytes(JSVAL_TO_STRING(argv[0])), "-l")) {
        lines = JS_TRUE;
        argv++, argc--;
    } else {
        lines = JS_FALSE;
    }
    for (i = 0; i < argc; i++) {
        script = ValueToScript(cx, argv[i]);
        if (!script) {
            JS_ReportErrorNumber(cx, my_GetErrorMessage, NULL,
                                 JSSMSG_SCRIPTS_ONLY);
            return JS_FALSE;
        }
        if (VALUE_IS_FUNCTION(cx, argv[i])) {
            JSFunction *fun = JS_ValueToFunction(cx, argv[i]);
            if (fun && (fun->flags & JSFUN_FLAGS_MASK)) {
                uint16 flags = fun->flags;
                fputs("flags:", stdout);

#define SHOW_FLAG(flag) if (flags & JSFUN_##flag) fputs(" " #flag, stdout);

                SHOW_FLAG(LAMBDA);
                SHOW_FLAG(SETTER);
                SHOW_FLAG(GETTER);
                SHOW_FLAG(BOUND_METHOD);
                SHOW_FLAG(HEAVYWEIGHT);
                SHOW_FLAG(THISP_STRING);
                SHOW_FLAG(THISP_NUMBER);
                SHOW_FLAG(THISP_BOOLEAN);
                SHOW_FLAG(EXPR_CLOSURE);
                SHOW_FLAG(INTERPRETED);

#undef SHOW_FLAG
                putchar('\n');
            }
        }
<<<<<<< HEAD

        if (!js_Disassemble(cx, script, lines, stdout))
=======
        
        if (!js_Disassemble(cx, script, lines, stdout)) {
            JS_ReportErrorNumber(cx, my_GetErrorMessage, NULL,
                                 JSSMSG_CANT_DISASSEMBLE);
>>>>>>> caae2534
            return JS_FALSE;
        }
        SrcNotes(cx, script);
        TryNotes(cx, script);
    }
    return JS_TRUE;
}

static JSBool
DisassFile(JSContext *cx, JSObject *obj, uintN argc, jsval *argv, jsval *rval)
{
    JSString *str;
    const char *filename;
    JSScript *script;
    JSBool ok;
    uint32 oldopts;
    
    if (!argc)
        return JS_TRUE;

    str = JS_ValueToString(cx, argv[0]);
    if (!str)
        return JS_FALSE;
    argv[0] = STRING_TO_JSVAL(str);

    filename = JS_GetStringBytes(str);
    oldopts = JS_GetOptions(cx);
    JS_SetOptions(cx, oldopts | JSOPTION_COMPILE_N_GO);
    script = JS_CompileFile(cx, obj, filename);
    JS_SetOptions(cx, oldopts);
    if (!script)
        return JS_FALSE;

    obj = JS_NewScriptObject(cx, script);
    if (!obj)
        return JS_FALSE;
    
    *rval = OBJECT_TO_JSVAL(obj); /* I like to root it, root it. */
    ok = Disassemble(cx, obj, 1, rval, rval); /* gross, but works! */
    *rval = JSVAL_VOID;

    return ok;
}

static JSBool
DisassWithSrc(JSContext *cx, JSObject *obj, uintN argc, jsval *argv,
              jsval *rval)
{
#define LINE_BUF_LEN 512
    uintN i, len, line1, line2, bupline;
    JSScript *script;
    FILE *file;
    char linebuf[LINE_BUF_LEN];
    jsbytecode *pc, *end;
    static char sep[] = ";-------------------------";

    for (i = 0; i < argc; i++) {
        script = ValueToScript(cx, argv[i]);
        if (!script || !script->filename) {
            JS_ReportErrorNumber(cx, my_GetErrorMessage, NULL,
                                 JSSMSG_FILE_SCRIPTS_ONLY);
            return JS_FALSE;
        }

        file = fopen(script->filename, "r");
        if (!file) {
            JS_ReportErrorNumber(cx, my_GetErrorMessage, NULL,
                            JSSMSG_CANT_OPEN,
                            script->filename, strerror(errno));
            return JS_FALSE;
        }

        pc = script->code;
        end = pc + script->length;

        /* burn the leading lines */
        line2 = JS_PCToLineNumber(cx, script, pc);
        for (line1 = 0; line1 < line2 - 1; line1++)
            fgets(linebuf, LINE_BUF_LEN, file);

        bupline = 0;
        while (pc < end) {
            line2 = JS_PCToLineNumber(cx, script, pc);

            if (line2 < line1) {
                if (bupline != line2) {
                    bupline = line2;
                    fprintf(gOutFile, "%s %3u: BACKUP\n", sep, line2);
                }
            } else {
                if (bupline && line1 == line2)
                    fprintf(gOutFile, "%s %3u: RESTORE\n", sep, line2);
                bupline = 0;
                while (line1 < line2) {
                    if (!fgets(linebuf, LINE_BUF_LEN, file)) {
                        JS_ReportErrorNumber(cx, my_GetErrorMessage, NULL,
                                             JSSMSG_UNEXPECTED_EOF,
                                             script->filename);
                        goto bail;
                    }
                    line1++;
                    fprintf(gOutFile, "%s %3u: %s", sep, line1, linebuf);
                }
            }

            len = js_Disassemble1(cx, script, pc,
                                  PTRDIFF(pc, script->code, jsbytecode),
                                  JS_TRUE, stdout);
            if (!len) {
                JS_ReportErrorNumber(cx, my_GetErrorMessage, NULL,
                                     JSSMSG_CANT_DISASSEMBLE);
                return JS_FALSE;
            }
            pc += len;
        }

      bail:
        fclose(file);
    }
    return JS_TRUE;
#undef LINE_BUF_LEN
}

static JSBool
Tracing(JSContext *cx, JSObject *obj, uintN argc, jsval *argv, jsval *rval)
{
    JSBool bval;
    JSString *str;

#if JS_THREADED_INTERP
    JS_ReportError(cx, "tracing not supported in JS_THREADED_INTERP builds");
    return JS_FALSE;
#else
    if (argc == 0) {
        *rval = BOOLEAN_TO_JSVAL(cx->tracefp != 0);
        return JS_TRUE;
    }

    switch (JS_TypeOfValue(cx, argv[0])) {
      case JSTYPE_NUMBER:
        bval = JSVAL_IS_INT(argv[0])
               ? JSVAL_TO_INT(argv[0])
               : (jsint) *JSVAL_TO_DOUBLE(argv[0]);
        break;
      case JSTYPE_BOOLEAN:
        bval = JSVAL_TO_BOOLEAN(argv[0]);
        break;
      default:
        str = JS_ValueToString(cx, argv[0]);
        if (!str)
            return JS_FALSE;
        JS_ReportError(cx, "tracing: illegal argument %s",
                       JS_GetStringBytes(str));
        return JS_FALSE;
    }
    cx->tracefp = bval ? stderr : NULL;
    return JS_TRUE;
#endif
}

static void
DumpScope(JSContext *cx, JSObject *obj, FILE *fp)
{
    uintN i;
    JSScope *scope;
    JSScopeProperty *sprop;
    jsval v;
    JSString *str;

    i = 0;
    scope = OBJ_SCOPE(obj);
    for (sprop = SCOPE_LAST_PROP(scope); sprop; sprop = sprop->parent) {
        if (SCOPE_HAD_MIDDLE_DELETE(scope) && !SCOPE_HAS_PROPERTY(scope, sprop))
            continue;
        fprintf(fp, "%3u %p ", i, (void *)sprop);

        v = ID_TO_VALUE(sprop->id);
        if (JSID_IS_INT(sprop->id)) {
            fprintf(fp, "[%ld]", (long)JSVAL_TO_INT(v));
        } else {
            if (JSID_IS_ATOM(sprop->id)) {
                str = JSVAL_TO_STRING(v);
            } else {
                JS_ASSERT(JSID_IS_OBJECT(sprop->id));
                str = js_ValueToString(cx, v);
                fputs("object ", fp);
            }
            if (!str)
                fputs("<error>", fp);
            else
                js_FileEscapedString(fp, str, '"');
        }
#define DUMP_ATTR(name) if (sprop->attrs & JSPROP_##name) fputs(" " #name, fp)
        DUMP_ATTR(ENUMERATE);
        DUMP_ATTR(READONLY);
        DUMP_ATTR(PERMANENT);
        DUMP_ATTR(EXPORTED);
        DUMP_ATTR(GETTER);
        DUMP_ATTR(SETTER);
#undef  DUMP_ATTR

        fprintf(fp, " slot %lu flags %x shortid %d\n",
                (unsigned long)sprop->slot, sprop->flags, sprop->shortid);
    }
}

static JSBool
DumpStats(JSContext *cx, JSObject *obj, uintN argc, jsval *argv, jsval *rval)
{
    uintN i;
    JSString *str;
    const char *bytes;
    jsid id;
    JSObject *obj2;
    JSProperty *prop;
    jsval value;

    for (i = 0; i < argc; i++) {
        str = JS_ValueToString(cx, argv[i]);
        if (!str)
            return JS_FALSE;
        argv[i] = STRING_TO_JSVAL(str);
        bytes = JS_GetStringBytes(str);
        if (strcmp(bytes, "arena") == 0) {
#ifdef JS_ARENAMETER
            JS_DumpArenaStats(stdout);
#endif
        } else if (strcmp(bytes, "atom") == 0) {
            js_DumpAtoms(cx, gOutFile);
        } else if (strcmp(bytes, "global") == 0) {
            DumpScope(cx, cx->globalObject, stdout);
        } else {
            if (!JS_ValueToId(cx, STRING_TO_JSVAL(str), &id))
                return JS_FALSE;
            if (!js_FindProperty(cx, id, &obj, &obj2, &prop))
                return JS_FALSE;
            if (prop) {
                OBJ_DROP_PROPERTY(cx, obj2, prop);
                if (!OBJ_GET_PROPERTY(cx, obj, id, &value))
                    return JS_FALSE;
            }
            if (!prop || !JSVAL_IS_OBJECT(value)) {
                fprintf(gErrFile, "js: invalid stats argument %s\n",
                        bytes);
                continue;
            }
            obj = JSVAL_TO_OBJECT(value);
            if (obj)
                DumpScope(cx, obj, stdout);
        }
    }
    return JS_TRUE;
}

static JSBool
DumpHeap(JSContext *cx, uintN argc, jsval *vp)
{
    char *fileName;
    jsval v;
    void* startThing;
    uint32 startTraceKind;
    const char *badTraceArg;
    void *thingToFind;
    size_t maxDepth;
    void *thingToIgnore;
    FILE *dumpFile;
    JSBool ok;

    fileName = NULL;
    if (argc > 0) {
        v = JS_ARGV(cx, vp)[0];
        if (v != JSVAL_NULL) {
            JSString *str;

            str = JS_ValueToString(cx, v);
            if (!str)
                return JS_FALSE;
            JS_ARGV(cx, vp)[0] = STRING_TO_JSVAL(str);
            fileName = JS_GetStringBytes(str);
        }
    }

    startThing = NULL;
    startTraceKind = 0;
    if (argc > 1) {
        v = JS_ARGV(cx, vp)[1];
        if (JSVAL_IS_TRACEABLE(v)) {
            startThing = JSVAL_TO_TRACEABLE(v);
            startTraceKind = JSVAL_TRACE_KIND(v);
        } else if (v != JSVAL_NULL) {
            badTraceArg = "start";
            goto not_traceable_arg;
        }
    }

    thingToFind = NULL;
    if (argc > 2) {
        v = JS_ARGV(cx, vp)[2];
        if (JSVAL_IS_TRACEABLE(v)) {
            thingToFind = JSVAL_TO_TRACEABLE(v);
        } else if (v != JSVAL_NULL) {
            badTraceArg = "toFind";
            goto not_traceable_arg;
        }
    }

    maxDepth = (size_t)-1;
    if (argc > 3) {
        v = JS_ARGV(cx, vp)[3];
        if (v != JSVAL_NULL) {
            uint32 depth;

            if (!JS_ValueToECMAUint32(cx, v, &depth))
                return JS_FALSE;
            maxDepth = depth;
        }
    }

    thingToIgnore = NULL;
    if (argc > 4) {
        v = JS_ARGV(cx, vp)[4];
        if (JSVAL_IS_TRACEABLE(v)) {
            thingToIgnore = JSVAL_TO_TRACEABLE(v);
        } else if (v != JSVAL_NULL) {
            badTraceArg = "toIgnore";
            goto not_traceable_arg;
        }
    }

    if (!fileName) {
        dumpFile = stdout;
    } else {
        dumpFile = fopen(fileName, "w");
        if (!dumpFile) {
            JS_ReportError(cx, "can't open %s: %s", fileName, strerror(errno));
            return JS_FALSE;
        }
    }

    ok = JS_DumpHeap(cx, dumpFile, startThing, startTraceKind, thingToFind,
                     maxDepth, thingToIgnore);
    if (dumpFile != stdout)
        fclose(dumpFile);
    return ok;

  not_traceable_arg:
    JS_ReportError(cx, "argument '%s' is not null or a heap-allocated thing",
                   badTraceArg);
    return JS_FALSE;
}

#endif /* DEBUG */

#ifdef TEST_EXPORT
static JSBool
DoExport(JSContext *cx, JSObject *obj, uintN argc, jsval *argv, jsval *rval)
{
    jsid id;
    JSObject *obj2;
    JSProperty *prop;
    JSBool ok;
    uintN attrs;

    if (argc != 2) {
        JS_ReportErrorNumber(cx, my_GetErrorMessage, NULL, JSSMSG_DOEXP_USAGE);
        return JS_FALSE;
    }
    if (!JS_ValueToObject(cx, argv[0], &obj))
        return JS_FALSE;
    argv[0] = OBJECT_TO_JSVAL(obj);
    if (!js_ValueToStringId(cx, argv[1], &id))
        return JS_FALSE;
    if (!OBJ_LOOKUP_PROPERTY(cx, obj, id, &obj2, &prop))
        return JS_FALSE;
    if (!prop) {
        ok = OBJ_DEFINE_PROPERTY(cx, obj, id, JSVAL_VOID, NULL, NULL,
                                 JSPROP_EXPORTED, NULL);
    } else {
        ok = OBJ_GET_ATTRIBUTES(cx, obj, id, prop, &attrs);
        if (ok) {
            attrs |= JSPROP_EXPORTED;
            ok = OBJ_SET_ATTRIBUTES(cx, obj, id, prop, &attrs);
        }
        OBJ_DROP_PROPERTY(cx, obj2, prop);
    }
    return ok;
}
#endif

#ifdef TEST_CVTARGS
#include <ctype.h>

static const char *
EscapeWideString(jschar *w)
{
    static char enuf[80];
    static char hex[] = "0123456789abcdef";
    jschar u;
    unsigned char b, c;
    int i, j;

    if (!w)
        return "";
    for (i = j = 0; i < sizeof enuf - 1; i++, j++) {
        u = w[j];
        if (u == 0)
            break;
        b = (unsigned char)(u >> 8);
        c = (unsigned char)(u);
        if (b) {
            if (i >= sizeof enuf - 6)
                break;
            enuf[i++] = '\\';
            enuf[i++] = 'u';
            enuf[i++] = hex[b >> 4];
            enuf[i++] = hex[b & 15];
            enuf[i++] = hex[c >> 4];
            enuf[i] = hex[c & 15];
        } else if (!isprint(c)) {
            if (i >= sizeof enuf - 4)
                break;
            enuf[i++] = '\\';
            enuf[i++] = 'x';
            enuf[i++] = hex[c >> 4];
            enuf[i] = hex[c & 15];
        } else {
            enuf[i] = (char)c;
        }
    }
    enuf[i] = 0;
    return enuf;
}

#include <stdarg.h>

static JSBool
ZZ_formatter(JSContext *cx, const char *format, JSBool fromJS, jsval **vpp,
             va_list *app)
{
    jsval *vp;
    va_list ap;
    jsdouble re, im;

    printf("entering ZZ_formatter");
    vp = *vpp;
    ap = *app;
    if (fromJS) {
        if (!JS_ValueToNumber(cx, vp[0], &re))
            return JS_FALSE;
        if (!JS_ValueToNumber(cx, vp[1], &im))
            return JS_FALSE;
        *va_arg(ap, jsdouble *) = re;
        *va_arg(ap, jsdouble *) = im;
    } else {
        re = va_arg(ap, jsdouble);
        im = va_arg(ap, jsdouble);
        if (!JS_NewNumberValue(cx, re, &vp[0]))
            return JS_FALSE;
        if (!JS_NewNumberValue(cx, im, &vp[1]))
            return JS_FALSE;
    }
    *vpp = vp + 2;
    *app = ap;
    printf("leaving ZZ_formatter");
    return JS_TRUE;
}

static JSBool
ConvertArgs(JSContext *cx, JSObject *obj, uintN argc, jsval *argv, jsval *rval)
{
    JSBool b = JS_FALSE;
    jschar c = 0;
    int32 i = 0, j = 0;
    uint32 u = 0;
    jsdouble d = 0, I = 0, re = 0, im = 0;
    char *s = NULL;
    JSString *str = NULL;
    jschar *w = NULL;
    JSObject *obj2 = NULL;
    JSFunction *fun = NULL;
    jsval v = JSVAL_VOID;
    JSBool ok;

    if (!JS_AddArgumentFormatter(cx, "ZZ", ZZ_formatter))
        return JS_FALSE;;
    ok = JS_ConvertArguments(cx, argc, argv, "b/ciujdIsSWofvZZ*",
                             &b, &c, &i, &u, &j, &d, &I, &s, &str, &w, &obj2,
                             &fun, &v, &re, &im);
    JS_RemoveArgumentFormatter(cx, "ZZ");
    if (!ok)
        return JS_FALSE;
    fprintf(gOutFile,
            "b %u, c %x (%c), i %ld, u %lu, j %ld\n",
            b, c, (char)c, i, u, j);
    fprintf(gOutFile,
            "d %g, I %g, s %s, S %s, W %s, obj %s, fun %s\n"
            "v %s, re %g, im %g\n",
            d, I, s, str ? JS_GetStringBytes(str) : "", EscapeWideString(w),
            JS_GetStringBytes(JS_ValueToString(cx, OBJECT_TO_JSVAL(obj2))),
            fun ? JS_GetStringBytes(JS_DecompileFunction(cx, fun, 4)) : "",
            JS_GetStringBytes(JS_ValueToString(cx, v)), re, im);
    return JS_TRUE;
}
#endif

static JSBool
BuildDate(JSContext *cx, uintN argc, jsval *vp)
{
    char version[20] = "\n";
#if JS_VERSION < 150
    sprintf(version, " for version %d\n", JS_VERSION);
#endif
    fprintf(gOutFile, "built on %s at %s%s", __DATE__, __TIME__, version);
    *vp = JSVAL_VOID;
    return JS_TRUE;
}

static JSBool
Clear(JSContext *cx, JSObject *obj, uintN argc, jsval *argv, jsval *rval)
{
    if (argc != 0 && !JS_ValueToObject(cx, argv[0], &obj))
        return JS_FALSE;
    JS_ClearScope(cx, obj);
    return JS_TRUE;
}

static JSBool
Intern(JSContext *cx, uintN argc, jsval *vp)
{
    JSString *str;

    str = JS_ValueToString(cx, vp[2]);
    if (!str)
        return JS_FALSE;
    if (!JS_InternUCStringN(cx, JS_GetStringChars(str),
                                JS_GetStringLength(str))) {
        return JS_FALSE;
    }
    *vp = JSVAL_VOID;
    return JS_TRUE;
}

static JSBool
Clone(JSContext *cx, JSObject *obj, uintN argc, jsval *argv, jsval *rval)
{
    JSFunction *fun;
    JSObject *funobj, *parent, *clone;

    fun = JS_ValueToFunction(cx, argv[0]);
    if (!fun)
        return JS_FALSE;
    funobj = JS_GetFunctionObject(fun);
    if (argc > 1) {
        if (!JS_ValueToObject(cx, argv[1], &parent))
            return JS_FALSE;
    } else {
        parent = JS_GetParent(cx, funobj);
    }
    clone = JS_CloneFunctionObject(cx, funobj, parent);
    if (!clone)
        return JS_FALSE;
    *rval = OBJECT_TO_JSVAL(clone);
    return JS_TRUE;
}

static JSBool
Seal(JSContext *cx, JSObject *obj, uintN argc, jsval *argv, jsval *rval)
{
    JSObject *target;
    JSBool deep = JS_FALSE;

    if (!JS_ConvertArguments(cx, argc, argv, "o/b", &target, &deep))
        return JS_FALSE;
    if (!target)
        return JS_TRUE;
    return JS_SealObject(cx, target, deep);
}

static JSBool
GetPDA(JSContext *cx, uintN argc, jsval *vp)
{
    JSObject *vobj, *aobj, *pdobj;
    JSBool ok;
    JSPropertyDescArray pda;
    JSPropertyDesc *pd;
    uint32 i;
    jsval v;

    if (!JS_ValueToObject(cx, vp[2], &vobj))
        return JS_FALSE;
    if (!vobj)
        return JS_TRUE;

    aobj = JS_NewArrayObject(cx, 0, NULL);
    if (!aobj)
        return JS_FALSE;
    *vp = OBJECT_TO_JSVAL(aobj);

    ok = JS_GetPropertyDescArray(cx, vobj, &pda);
    if (!ok)
        return JS_FALSE;
    pd = pda.array;
    for (i = 0; i < pda.length; i++) {
        pdobj = JS_NewObject(cx, NULL, NULL, NULL);
        if (!pdobj) {
            ok = JS_FALSE;
            break;
        }

        /* Protect pdobj from GC by setting it as an element of aobj now */
        v = OBJECT_TO_JSVAL(pdobj);
        ok = JS_SetElement(cx, aobj, i, &v);
        if (!ok)
            break;

        ok = JS_SetProperty(cx, pdobj, "id", &pd->id) &&
             JS_SetProperty(cx, pdobj, "value", &pd->value) &&
             (v = INT_TO_JSVAL(pd->flags),
              JS_SetProperty(cx, pdobj, "flags", &v)) &&
             (v = INT_TO_JSVAL(pd->slot),
              JS_SetProperty(cx, pdobj, "slot", &v)) &&
             JS_SetProperty(cx, pdobj, "alias", &pd->alias);
        if (!ok)
            break;
    }
    JS_PutPropertyDescArray(cx, &pda);
    return ok;
}

static JSBool
GetSLX(JSContext *cx, uintN argc, jsval *vp)
{
    JSScript *script;

    script = ValueToScript(cx, vp[2]);
    if (!script)
        return JS_FALSE;
    *vp = INT_TO_JSVAL(js_GetScriptLineExtent(script));
    return JS_TRUE;
}

static JSBool
ToInt32(JSContext *cx, uintN argc, jsval *vp)
{
    int32 i;

    if (!JS_ValueToInt32(cx, vp[2], &i))
        return JS_FALSE;
    return JS_NewNumberValue(cx, i, vp);
}

static JSBool
StringsAreUTF8(JSContext *cx, JSObject *obj, uintN argc, jsval *argv,
               jsval *rval)
{
    *rval = JS_CStringsAreUTF8() ? JSVAL_TRUE : JSVAL_FALSE;
    return JS_TRUE;
}

static JSBool
StackQuota(JSContext *cx, uintN argc, jsval *vp)
{
    uint32 n;

    if (argc == 0)
        return JS_NewNumberValue(cx, (double) gScriptStackQuota, vp);
    if (!JS_ValueToECMAUint32(cx, JS_ARGV(cx, vp)[0], &n))
        return JS_FALSE;
    gScriptStackQuota = n;
    JS_SetScriptStackQuota(cx, gScriptStackQuota);
    JS_SET_RVAL(cx, vp, JSVAL_VOID);
    return JS_TRUE;
}

static const char* badUTF8 = "...\xC0...";
static const char* bigUTF8 = "...\xFB\xBF\xBF\xBF\xBF...";
static const jschar badSurrogate[] = { 'A', 'B', 'C', 0xDEEE, 'D', 'E', 0 };

static JSBool
TestUTF8(JSContext *cx, JSObject *obj, uintN argc, jsval *argv, jsval *rval)
{
    int32 mode = 1;
    jschar chars[20];
    size_t charsLength = 5;
    char bytes[20];
    size_t bytesLength = 20;
    if (argc && !JS_ValueToInt32(cx, *argv, &mode))
        return JS_FALSE;

    /* The following throw errors if compiled with UTF-8. */
    switch (mode) {
      /* mode 1: malformed UTF-8 string. */
      case 1:
        JS_NewStringCopyZ(cx, badUTF8);
        break;
      /* mode 2: big UTF-8 character. */
      case 2:
        JS_NewStringCopyZ(cx, bigUTF8);
        break;
      /* mode 3: bad surrogate character. */
      case 3:
        JS_EncodeCharacters(cx, badSurrogate, 6, bytes, &bytesLength);
        break;
      /* mode 4: use a too small buffer. */
      case 4:
        JS_DecodeBytes(cx, "1234567890", 10, chars, &charsLength);
        break;
      default:
        JS_ReportError(cx, "invalid mode parameter");
        return JS_FALSE;
    }
    return !JS_IsExceptionPending (cx);
}

static JSBool
ThrowError(JSContext *cx, JSObject *obj, uintN argc, jsval *argv, jsval *rval)
{
    JS_ReportError(cx, "This is an error");
    return JS_FALSE;
}

#define LAZY_STANDARD_CLASSES

/* A class for easily testing the inner/outer object callbacks. */
typedef struct ComplexObject {
    JSBool isInner;
    JSBool frozen;
    JSObject *inner;
    JSObject *outer;
} ComplexObject;

static JSObject *
split_create_outer(JSContext *cx);

static JSObject *
split_create_inner(JSContext *cx, JSObject *outer);

static ComplexObject *
split_get_private(JSContext *cx, JSObject *obj);

JS_STATIC_DLL_CALLBACK(JSBool)
split_addProperty(JSContext *cx, JSObject *obj, jsval id, jsval *vp)
{
    ComplexObject *cpx;
    jsid asId;

    cpx = split_get_private(cx, obj);
    if (!cpx)
        return JS_TRUE;
    if (!cpx->isInner && cpx->inner) {
        /* Make sure to define this property on the inner object. */
        if (!JS_ValueToId(cx, *vp, &asId))
            return JS_FALSE;
        return OBJ_DEFINE_PROPERTY(cx, cpx->inner, asId, *vp, NULL, NULL,
                                   JSPROP_ENUMERATE, NULL);
    }
    return JS_TRUE;
}

JS_STATIC_DLL_CALLBACK(JSBool)
split_getProperty(JSContext *cx, JSObject *obj, jsval id, jsval *vp)
{
    ComplexObject *cpx;

    cpx = split_get_private(cx, obj);
    if (!cpx)
        return JS_TRUE;
    if (!cpx->isInner && cpx->inner) {
        if (JSVAL_IS_STRING(id)) {
            JSString *str;

            str = JSVAL_TO_STRING(id);
            return JS_GetUCProperty(cx, cpx->inner, JS_GetStringChars(str),
                                    JS_GetStringLength(str), vp);
        }
        if (JSVAL_IS_INT(id))
            return JS_GetElement(cx, cpx->inner, JSVAL_TO_INT(id), vp);
        return JS_TRUE;
    }

    return JS_TRUE;
}

JS_STATIC_DLL_CALLBACK(JSBool)
split_setProperty(JSContext *cx, JSObject *obj, jsval id, jsval *vp)
{
    ComplexObject *cpx;

    cpx = split_get_private(cx, obj);
    if (!cpx)
        return JS_TRUE;
    if (!cpx->isInner && cpx->inner) {
        if (JSVAL_IS_STRING(id)) {
            JSString *str;

            str = JSVAL_TO_STRING(id);
            return JS_SetUCProperty(cx, cpx->inner, JS_GetStringChars(str),
                                    JS_GetStringLength(str), vp);
        }
        if (JSVAL_IS_INT(id))
            return JS_SetElement(cx, cpx->inner, JSVAL_TO_INT(id), vp);
        return JS_TRUE;
    }

    return JS_TRUE;
}

JS_STATIC_DLL_CALLBACK(JSBool)
split_delProperty(JSContext *cx, JSObject *obj, jsval id, jsval *vp)
{
    ComplexObject *cpx;
    jsid asId;

    cpx = split_get_private(cx, obj);
    if (!cpx)
        return JS_TRUE;
    if (!cpx->isInner && cpx->inner) {
        /* Make sure to define this property on the inner object. */
        if (!JS_ValueToId(cx, *vp, &asId))
            return JS_FALSE;
        return OBJ_DELETE_PROPERTY(cx, cpx->inner, asId, vp);
    }
    return JS_TRUE;
}

JS_STATIC_DLL_CALLBACK(JSBool)
split_enumerate(JSContext *cx, JSObject *obj, JSIterateOp enum_op,
                  jsval *statep, jsid *idp)
{
    ComplexObject *cpx;
    JSObject *iterator;

    switch (enum_op) {
      case JSENUMERATE_INIT:
        cpx = (ComplexObject *) JS_GetPrivate(cx, obj);

        if (!cpx->isInner && cpx->inner)
            obj = cpx->inner;

        iterator = JS_NewPropertyIterator(cx, obj);
        if (!iterator)
            return JS_FALSE;

        *statep = OBJECT_TO_JSVAL(iterator);
        if (idp)
            *idp = JSVAL_ZERO;
        break;

      case JSENUMERATE_NEXT:
        iterator = (JSObject*)JSVAL_TO_OBJECT(*statep);
        if (!JS_NextProperty(cx, iterator, idp))
            return JS_FALSE;

        if (!JSVAL_IS_VOID(*idp))
            break;
        /* Fall through. */

      case JSENUMERATE_DESTROY:
        /* Let GC at our iterator object. */
        *statep = JSVAL_NULL;
        break;
    }

    return JS_TRUE;
}

JS_STATIC_DLL_CALLBACK(JSBool)
split_resolve(JSContext *cx, JSObject *obj, jsval id, uintN flags,
                JSObject **objp)
{
    ComplexObject *cpx;

    cpx = split_get_private(cx, obj);
    if (!cpx)
        return JS_TRUE;
    if (!cpx->isInner && cpx->inner) {
        jsid asId;
        JSProperty *prop;

        if (!JS_ValueToId(cx, id, &asId))
            return JS_FALSE;

        if (!OBJ_LOOKUP_PROPERTY(cx, cpx->inner, asId, objp, &prop))
            return JS_FALSE;
        if (prop)
            OBJ_DROP_PROPERTY(cx, cpx->inner, prop);

        return JS_TRUE;
    }

#ifdef LAZY_STANDARD_CLASSES
    if (!(flags & JSRESOLVE_ASSIGNING)) {
        JSBool resolved;

        if (!JS_ResolveStandardClass(cx, obj, id, &resolved))
            return JS_FALSE;

        if (resolved) {
            *objp = obj;
            return JS_TRUE;
        }
    }
#endif

    /* XXX For additional realism, let's resolve some random property here. */
    return JS_TRUE;
}

JS_STATIC_DLL_CALLBACK(void)
split_finalize(JSContext *cx, JSObject *obj)
{
    JS_free(cx, JS_GetPrivate(cx, obj));
}

JS_STATIC_DLL_CALLBACK(uint32)
split_mark(JSContext *cx, JSObject *obj, void *arg)
{
    ComplexObject *cpx;

    cpx = (ComplexObject *) JS_GetPrivate(cx, obj);

    if (!cpx->isInner && cpx->inner) {
        /* Mark the inner object. */
        JS_MarkGCThing(cx, cpx->inner, "ComplexObject.inner", arg);
    }

    return 0;
}

JS_STATIC_DLL_CALLBACK(JSObject *)
split_outerObject(JSContext *cx, JSObject *obj)
{
    ComplexObject *cpx;

    cpx = (ComplexObject *) JS_GetPrivate(cx, obj);
    return cpx->isInner ? cpx->outer : obj;
}

JS_STATIC_DLL_CALLBACK(JSObject *)
split_innerObject(JSContext *cx, JSObject *obj)
{
    ComplexObject *cpx;

    cpx = (ComplexObject *) JS_GetPrivate(cx, obj);
    if (cpx->frozen) {
        JS_ASSERT(!cpx->isInner);
        return obj;
    }
    return !cpx->isInner ? cpx->inner : obj;
}

static JSExtendedClass split_global_class = {
    {"split_global",
    JSCLASS_NEW_RESOLVE | JSCLASS_NEW_ENUMERATE | JSCLASS_HAS_PRIVATE |
    JSCLASS_IS_EXTENDED,
    split_addProperty, split_delProperty,
    split_getProperty, split_setProperty,
    (JSEnumerateOp)split_enumerate,
    (JSResolveOp)split_resolve,
    JS_ConvertStub, split_finalize,
    NULL, NULL, NULL, NULL, NULL, NULL,
    split_mark, NULL},
    NULL, split_outerObject, split_innerObject,
    NULL, NULL, NULL, NULL, NULL
};

JSObject *
split_create_outer(JSContext *cx)
{
    ComplexObject *cpx;
    JSObject *obj;

    cpx = (ComplexObject *) JS_malloc(cx, sizeof *obj);
    if (!cpx)
        return NULL;
    cpx->isInner = JS_FALSE;
    cpx->frozen = JS_TRUE;
    cpx->inner = NULL;
    cpx->outer = NULL;

    obj = JS_NewObject(cx, &split_global_class.base, NULL, NULL);
    if (!obj || !JS_SetParent(cx, obj, NULL)) {
        JS_free(cx, cpx);
        return NULL;
    }

    if (!JS_SetPrivate(cx, obj, cpx)) {
        JS_free(cx, cpx);
        return NULL;
    }

    return obj;
}

static JSObject *
split_create_inner(JSContext *cx, JSObject *outer)
{
    ComplexObject *cpx, *outercpx;
    JSObject *obj;

    JS_ASSERT(JS_GET_CLASS(cx, outer) == &split_global_class.base);

    cpx = (ComplexObject *) JS_malloc(cx, sizeof *cpx);
    if (!cpx)
        return NULL;
    cpx->isInner = JS_TRUE;
    cpx->frozen = JS_FALSE;
    cpx->inner = NULL;
    cpx->outer = outer;

    obj = JS_NewObject(cx, &split_global_class.base, NULL, NULL);
    if (!obj || !JS_SetParent(cx, obj, NULL) || !JS_SetPrivate(cx, obj, cpx)) {
        JS_free(cx, cpx);
        return NULL;
    }

    outercpx = (ComplexObject *) JS_GetPrivate(cx, outer);
    outercpx->inner = obj;
    outercpx->frozen = JS_FALSE;

    return obj;
}

static ComplexObject *
split_get_private(JSContext *cx, JSObject *obj)
{
    do {
        if (JS_GET_CLASS(cx, obj) == &split_global_class.base)
            return (ComplexObject *) JS_GetPrivate(cx, obj);
        obj = JS_GetParent(cx, obj);
    } while (obj);

    return NULL;
}

static JSBool
sandbox_enumerate(JSContext *cx, JSObject *obj)
{
    jsval v;
    JSBool b;

    if (!JS_GetProperty(cx, obj, "lazy", &v) || !JS_ValueToBoolean(cx, v, &b))
        return JS_FALSE;
    return !b || JS_EnumerateStandardClasses(cx, obj);
}

static JSBool
sandbox_resolve(JSContext *cx, JSObject *obj, jsval id, uintN flags,
                JSObject **objp)
{
    jsval v;
    JSBool b, resolved;

    if (!JS_GetProperty(cx, obj, "lazy", &v) || !JS_ValueToBoolean(cx, v, &b))
        return JS_FALSE;
    if (b && (flags & JSRESOLVE_ASSIGNING) == 0) {
        if (!JS_ResolveStandardClass(cx, obj, id, &resolved))
            return JS_FALSE;
        if (resolved) {
            *objp = obj;
            return JS_TRUE;
        }
    }
    *objp = NULL;
    return JS_TRUE;
}

static JSClass sandbox_class = {
    "sandbox",
    JSCLASS_NEW_RESOLVE,
    JS_PropertyStub,   JS_PropertyStub,
    JS_PropertyStub,   JS_PropertyStub,
    sandbox_enumerate, (JSResolveOp)sandbox_resolve,
    JS_ConvertStub,    JS_FinalizeStub,
    JSCLASS_NO_OPTIONAL_MEMBERS
};

static JSBool
EvalInContext(JSContext *cx, JSObject *obj, uintN argc, jsval *argv,
              jsval *rval)
{
    JSString *str;
    JSObject *sobj;
    JSContext *scx;
    const jschar *src;
    size_t srclen;
    JSBool lazy, ok;
    jsval v;
    JSStackFrame *fp;

    sobj = NULL;
    if (!JS_ConvertArguments(cx, argc, argv, "S / o", &str, &sobj))
        return JS_FALSE;

    scx = JS_NewContext(JS_GetRuntime(cx), gStackChunkSize);
    if (!scx) {
        JS_ReportOutOfMemory(cx);
        return JS_FALSE;
    }

#ifdef JS_THREADSAFE
    JS_BeginRequest(scx);
#endif
    src = JS_GetStringChars(str);
    srclen = JS_GetStringLength(str);
    lazy = JS_FALSE;
    if (srclen == 4 &&
        src[0] == 'l' && src[1] == 'a' && src[2] == 'z' && src[3] == 'y') {
        lazy = JS_TRUE;
        srclen = 0;
    }

    if (!sobj) {
        sobj = JS_NewObject(scx, &sandbox_class, NULL, NULL);
        if (!sobj || (!lazy && !JS_InitStandardClasses(scx, sobj))) {
            ok = JS_FALSE;
            goto out;
        }
        v = BOOLEAN_TO_JSVAL(lazy);
        ok = JS_SetProperty(cx, sobj, "lazy", &v);
        if (!ok)
            goto out;
    }

    if (srclen == 0) {
        *rval = OBJECT_TO_JSVAL(sobj);
        ok = JS_TRUE;
    } else {
        fp = JS_GetScriptedCaller(cx, NULL);
        JS_SetGlobalObject(scx, sobj);
        JS_ToggleOptions(scx, JSOPTION_DONT_REPORT_UNCAUGHT);
        ok = JS_EvaluateUCScript(scx, sobj, src, srclen,
                                 fp->script->filename,
                                 JS_PCToLineNumber(cx, fp->script,
                                                   fp->regs->pc),
                                 rval);
        if (!ok) {
            if (JS_GetPendingException(scx, &v))
                JS_SetPendingException(cx, v);
            else
                JS_ReportOutOfMemory(cx);
        }
    }

out:
#ifdef JS_THREADSAFE
    JS_EndRequest(scx);
#endif
    JS_DestroyContext(scx);
    return ok;
}

#ifdef JS_THREADSAFE

static JSBool
Sleep(JSContext *cx, uintN argc, jsval *vp)
{
    jsdouble t_secs;
    PRUint32 t_ticks;
    jsrefcount rc;

    if (!JS_ConvertArguments(cx, argc, JS_ARGV(cx, vp), "d", &t_secs))
        return JS_FALSE;

    if (t_secs < 0 || JSDOUBLE_IS_NaN(t_secs))
        t_secs = 0;

    rc = JS_SuspendRequest(cx);
    t_ticks = (PRUint32)(PR_TicksPerSecond() * t_secs);
    if (PR_Sleep(t_ticks) == PR_SUCCESS)
        *vp = JSVAL_TRUE;
    else
        *vp = JSVAL_FALSE;
    JS_ResumeRequest(cx, rc);
    return JS_TRUE;
}

typedef struct ScatterThreadData ScatterThreadData;
typedef struct ScatterData ScatterData;

typedef enum ScatterStatus {
    SCATTER_WAIT,
    SCATTER_GO,
    SCATTER_CANCEL
} ScatterStatus;

struct ScatterData {
    ScatterThreadData   *threads;
    jsval               *results;
    PRLock              *lock;
    PRCondVar           *cvar;
    ScatterStatus       status;
};

struct ScatterThreadData {
    jsint               index;
    ScatterData         *shared;
    PRThread            *thr;
    JSContext           *cx;
    jsval               fn;
};

static void
DoScatteredWork(JSContext *cx, ScatterThreadData *td)
{
    jsval *rval = &td->shared->results[td->index];

    if (!JS_CallFunctionValue(cx, NULL, td->fn, 0, NULL, rval)) {
        *rval = JSVAL_VOID;
        JS_GetPendingException(cx, rval);
        JS_ClearPendingException(cx);
    }
}

static void
RunScatterThread(void *arg)
{
    ScatterThreadData *td;
    ScatterStatus st;
    JSContext *cx;

    td = (ScatterThreadData *)arg;
    cx = td->cx;

    /* Wait for go signal. */
    PR_Lock(td->shared->lock);
    while ((st = td->shared->status) == SCATTER_WAIT)
        PR_WaitCondVar(td->shared->cvar, PR_INTERVAL_NO_TIMEOUT);
    PR_Unlock(td->shared->lock);

    if (st == SCATTER_CANCEL)
        return;

    /* We are go. */
    JS_SetContextThread(cx);
    JS_SetThreadStackLimit(cx, 0);
    JS_BeginRequest(cx);
    DoScatteredWork(cx, td);
    JS_EndRequest(cx);
    JS_ClearContextThread(cx);
}

/*
 * scatter(fnArray) - Call each function in `fnArray` without arguments, each
 * in a different thread. When all threads have finished, return an array: the
 * return values. Errors are not propagated; if any of the function calls
 * fails, the corresponding element in the results array gets the exception
 * object, if any, else (undefined).
 */
static JSBool
Scatter(JSContext *cx, uintN argc, jsval *vp)
{
    jsuint i;
    jsuint n;  /* number of threads */
    JSObject *inArr;
    JSObject *arr;
    ScatterData sd;
    JSBool ok;
    jsrefcount rc;

    if (!gEnableBranchCallback) {
        /* Enable the branch callback, for periodic scope-sharing. */
        gEnableBranchCallback = JS_TRUE;
        JS_SetBranchCallback(cx, my_BranchCallback);
        JS_ToggleOptions(cx, JSOPTION_NATIVE_BRANCH_CALLBACK);
    }

    sd.lock = NULL;
    sd.cvar = NULL;
    sd.results = NULL;
    sd.threads = NULL;
    sd.status = SCATTER_WAIT;

    if (JSVAL_IS_PRIMITIVE(JS_ARGV(cx, vp)[0]))
        goto fail;

    inArr = JSVAL_TO_OBJECT(JS_ARGV(cx, vp)[0]);
    ok = JS_GetArrayLength(cx, inArr, &n);
    if (!ok)
        goto out;
    if (n == 0)
        goto success;

    sd.lock = PR_NewLock();
    if (!sd.lock)
        goto fail;

    sd.cvar = PR_NewCondVar(sd.lock);
    if (!sd.cvar)
        goto fail;

    sd.results = (jsval *) malloc(n * sizeof(jsval));
    if (!sd.results)
        goto fail;
    for (i = 0; i < n; i++) {
        sd.results[i] = JSVAL_VOID;
        ok = JS_AddRoot(cx, &sd.results[i]);
        if (!ok) {
            while (i-- > 0)
                JS_RemoveRoot(cx, &sd.results[i]);
            free(sd.results);
            sd.results = NULL;
            goto fail;
        }
    }

    sd.threads = (ScatterThreadData *) malloc(n * sizeof(ScatterThreadData));
    if (!sd.threads)
        goto fail;
    for (i = 0; i < n; i++) {
        sd.threads[i].index = i;
        sd.threads[i].shared = &sd;
        sd.threads[i].thr = NULL;
        sd.threads[i].cx = NULL;
        sd.threads[i].fn = JSVAL_NULL;

        ok = JS_AddRoot(cx, &sd.threads[i].fn);
        if (ok && !JS_GetElement(cx, inArr, (jsint) i, &sd.threads[i].fn)) {
            JS_RemoveRoot(cx, &sd.threads[i].fn);
            ok = JS_FALSE;
        }
        if (!ok) {
            while (i-- > 0)
                JS_RemoveRoot(cx, &sd.threads[i].fn);
            free(sd.threads);
            sd.threads = NULL;
            goto fail;
        }
    }

    for (i = 1; i < n; i++) {
        JSContext *newcx = JS_NewContext(JS_GetRuntime(cx), 8192);
        if (!newcx)
            goto fail;
        JS_SetGlobalObject(newcx, JS_GetGlobalObject(cx));
        JS_ClearContextThread(newcx);
        sd.threads[i].cx = newcx;
    }

    for (i = 1; i < n; i++) {
        PRThread *t = PR_CreateThread(PR_USER_THREAD,
                                      RunScatterThread,
                                      &sd.threads[i],
                                      PR_PRIORITY_NORMAL,
                                      PR_GLOBAL_THREAD,
                                      PR_JOINABLE_THREAD,
                                      0);
        if (!t) {
            /* Failed to start thread. */
            PR_Lock(sd.lock);
            sd.status = SCATTER_CANCEL;
            PR_NotifyAllCondVar(sd.cvar);
            PR_Unlock(sd.lock);
            while (i-- > 1)
                PR_JoinThread(sd.threads[i].thr);
            goto fail;
        }

        sd.threads[i].thr = t;
    }
    PR_Lock(sd.lock);
    sd.status = SCATTER_GO;
    PR_NotifyAllCondVar(sd.cvar);
    PR_Unlock(sd.lock);

    DoScatteredWork(cx, &sd.threads[0]);

    rc = JS_SuspendRequest(cx);
    for (i = 1; i < n; i++) {
        PR_JoinThread(sd.threads[i].thr);
    }
    JS_ResumeRequest(cx, rc);

success:
    arr = JS_NewArrayObject(cx, n, sd.results);
    if (!arr)
        goto fail;
    *vp = OBJECT_TO_JSVAL(arr);
    ok = JS_TRUE;

out:
    if (sd.threads) {
        JSContext *acx;

        for (i = 0; i < n; i++) {
            JS_RemoveRoot(cx, &sd.threads[i].fn);
            acx = sd.threads[i].cx;
            if (acx) {
                JS_SetContextThread(acx);
                JS_DestroyContext(acx);
            }
        }
        free(sd.threads);
    }
    if (sd.results) {
        for (i = 0; i < n; i++)
            JS_RemoveRoot(cx, &sd.results[i]);
        free(sd.results);
    }
    if (sd.cvar)
        PR_DestroyCondVar(sd.cvar);
    if (sd.lock)
        PR_DestroyLock(sd.lock);

    return ok;

fail:
    ok = JS_FALSE;
    goto out;
}

#endif

/* We use a mix of JS_FS and JS_FN to test both kinds of natives. */
static JSFunctionSpec shell_functions[] = {
    JS_FS("version",        Version,        0,0,0),
    JS_FS("options",        Options,        0,0,0),
    JS_FS("load",           Load,           1,0,0),
    JS_FN("readline",       ReadLine,       0,0,0),
    JS_FS("print",          Print,          0,0,0),
    JS_FS("help",           Help,           0,0,0),
    JS_FS("quit",           Quit,           0,0,0),
    JS_FN("gc",             GC,             0,0,0),
    JS_FN("gcparam",        GCParameter,    2,2,0),
    JS_FN("countHeap",      CountHeap,      0,0,0),
#ifdef JS_GC_ZEAL
    JS_FN("gczeal",         GCZeal,         1,1,0),
#endif
    JS_FS("trap",           Trap,           3,0,0),
    JS_FS("untrap",         Untrap,         2,0,0),
    JS_FS("line2pc",        LineToPC,       0,0,0),
    JS_FS("pc2line",        PCToLine,       0,0,0),
    JS_FN("stackQuota",     StackQuota,     0,0,0),
    JS_FS("stringsAreUTF8", StringsAreUTF8, 0,0,0),
    JS_FS("testUTF8",       TestUTF8,       1,0,0),
    JS_FS("throwError",     ThrowError,     0,0,0),
#ifdef DEBUG
    JS_FS("dis",            Disassemble,    1,0,0),
    JS_FS("disfile",        DisassFile,     1,0,0),
    JS_FS("dissrc",         DisassWithSrc,  1,0,0),
    JS_FN("dumpHeap",       DumpHeap,       0,0,0),
    JS_FS("notes",          Notes,          1,0,0),
    JS_FS("tracing",        Tracing,        0,0,0),
    JS_FS("stats",          DumpStats,      1,0,0),
#endif
#ifdef TEST_EXPORT
    JS_FS("xport",          DoExport,       2,0,0),
#endif
#ifdef TEST_CVTARGS
    JS_FS("cvtargs",        ConvertArgs,    0,0,12),
#endif
    JS_FN("build",          BuildDate,      0,0,0),
    JS_FS("clear",          Clear,          0,0,0),
    JS_FN("intern",         Intern,         1,1,0),
    JS_FS("clone",          Clone,          1,0,0),
    JS_FS("seal",           Seal,           1,0,1),
    JS_FN("getpda",         GetPDA,         1,1,0),
    JS_FN("getslx",         GetSLX,         1,1,0),
    JS_FN("toint32",        ToInt32,        1,1,0),
    JS_FS("evalcx",         EvalInContext,  1,0,0),
#ifdef MOZ_SHARK
    JS_FS("startShark",      js_StartShark,      0,0,0),
    JS_FS("stopShark",       js_StopShark,       0,0,0),
    JS_FS("connectShark",    js_ConnectShark,    0,0,0),
    JS_FS("disconnectShark", js_DisconnectShark, 0,0,0),
#endif
#ifdef MOZ_CALLGRIND
    JS_FS("startCallgrind",  js_StartCallgrind,  0,0,0),
    JS_FS("stopCallgrind",   js_StopCallgrind,   0,0,0),
    JS_FS("dumpCallgrind",   js_DumpCallgrind,   1,0,0),
#endif
#ifdef DEBUG_ARRAYS
    JS_FS("arrayInfo",       js_ArrayInfo,       1,0,0),
#endif
#ifdef JS_THREADSAFE
    JS_FN("sleep",          Sleep,          1,1,0),
    JS_FN("scatter",        Scatter,        1,1,0),
#endif
    JS_FS_END
};

static const char shell_help_header[] =
"Command                  Description\n"
"=======                  ===========\n";

static const char *const shell_help_messages[] = {
"version([number])        Get or set JavaScript version number",
"options([option ...])    Get or toggle JavaScript options",
"load(['foo.js' ...])     Load files named by string arguments",
"readline()               Read a single line from stdin",
"print([exp ...])         Evaluate and print expressions",
"help([name ...])         Display usage and help messages",
"quit()                   Quit the shell",
"gc()                     Run the garbage collector",
"gcparam(name, value)\n"
"  Wrapper for JS_SetGCParameter. The name must be either 'maxBytes' or\n"
"  'maxMallocBytes' and the value must be convertable to a positive uint32",
"countHeap([start[, kind]])\n"
"  Count the number of live GC things in the heap or things reachable from\n"
"  start when it is given and is not null. kind is either 'all' (default) to\n"
"  count all things or one of 'object', 'double', 'string', 'function',\n"
"  'qname', 'namespace', 'xml' to count only things of that kind",
#ifdef JS_GC_ZEAL
"gczeal(level)            How zealous the garbage collector should be",
#endif
"trap([fun, [pc,]] exp)   Trap bytecode execution",
"untrap(fun[, pc])        Remove a trap",
"line2pc([fun,] line)     Map line number to PC",
"pc2line(fun[, pc])       Map PC to line number",
"stackQuota([number])     Query/set script stack quota",
"stringsAreUTF8()         Check if strings are UTF-8 encoded",
"testUTF8(mode)           Perform UTF-8 tests (modes are 1 to 4)",
"throwError()             Throw an error from JS_ReportError",
#ifdef DEBUG
"dis([fun])               Disassemble functions into bytecodes",
"disfile('foo.js')        Disassemble script file into bytecodes",
"dissrc([fun])            Disassemble functions with source lines",
"dumpHeap([fileName[, start[, toFind[, maxDepth[, toIgnore]]]]])\n"
"  Interface to JS_DumpHeap with output sent to file",
"notes([fun])             Show source notes for functions",
"tracing([toggle])        Turn tracing on or off",
"stats([string ...])      Dump 'arena', 'atom', 'global' stats",
#endif
#ifdef TEST_EXPORT
"xport(obj, property)     Export the given property of obj",
#endif
#ifdef TEST_CVTARGS
"cvtargs(arg1..., arg12)  Test argument formater",
#endif
"build()                  Show build date and time",
"clear([obj])             Clear properties of object",
"intern(str)              Internalize str in the atom table",
"clone(fun[, scope])      Clone function object",
"seal(obj[, deep])        Seal object, or object graph if deep",
"getpda(obj)              Get the property descriptors for obj",
"getslx(obj)              Get script line extent",
"toint32(n)               Testing hook for JS_ValueToInt32",
"evalcx(s[, o])\n"
"  Evaluate s in optional sandbox object o\n"
"  if (s == '' && !o) return new o with eager standard classes\n"
"  if (s == 'lazy' && !o) return new o with lazy standard classes",
#ifdef MOZ_SHARK
"startShark()             Start a Shark session.\n"
"                         Shark must be running with programatic sampling.",
"stopShark()              Stop a running Shark session.",
"connectShark()           Connect to Shark.\n"
"                         The -k switch does this automatically.",
"disconnectShark()        Disconnect from Shark.",
#endif
#ifdef MOZ_CALLGRIND
"startCallgrind()         Start callgrind instrumentation.\n",
"stopCallgrind()          Stop callgrind instumentation.",
"dumpCallgrind()          Dump callgrind counters.\n",
#endif
#ifdef DEBUG_ARRAYS
"arrayInfo(a1, a2, ...)   Report statistics about arrays.",
#endif
#ifdef JS_THREADSAFE
"sleep(dt)                Sleep for dt seconds",
"scatter(fns)             Call functions concurrently (ignoring errors)",
#endif
};

/* Help messages must match shell functions. */
JS_STATIC_ASSERT(JS_ARRAY_LENGTH(shell_help_messages) + 1 ==
                 JS_ARRAY_LENGTH(shell_functions));

#ifdef DEBUG
static void
CheckHelpMessages()
{
    const char *const *m;
    const char *lp;

    /* Each message must begin with "function_name(" prefix. */
    for (m = shell_help_messages; m != JS_ARRAY_END(shell_help_messages); ++m) {
        lp = strchr(*m, '(');
        JS_ASSERT(lp);
        JS_ASSERT(memcmp(shell_functions[m - shell_help_messages].name,
                         *m, lp - *m) == 0);
    }
}
#else
# define CheckHelpMessages() ((void) 0)
#endif

static JSBool
Help(JSContext *cx, JSObject *obj, uintN argc, jsval *argv, jsval *rval)
{
    uintN i, j;
    int did_header, did_something;
    JSType type;
    JSFunction *fun;
    JSString *str;
    const char *bytes;

    fprintf(gOutFile, "%s\n", JS_GetImplementationVersion());
    if (argc == 0) {
        fputs(shell_help_header, gOutFile);
        for (i = 0; shell_functions[i].name; i++)
            fprintf(gOutFile, "%s\n", shell_help_messages[i]);
    } else {
        did_header = 0;
        for (i = 0; i < argc; i++) {
            did_something = 0;
            type = JS_TypeOfValue(cx, argv[i]);
            if (type == JSTYPE_FUNCTION) {
                fun = JS_ValueToFunction(cx, argv[i]);
                str = fun->atom ? ATOM_TO_STRING(fun->atom) : NULL;
            } else if (type == JSTYPE_STRING) {
                str = JSVAL_TO_STRING(argv[i]);
            } else {
                str = NULL;
            }
            if (str) {
                bytes = JS_GetStringBytes(str);
                for (j = 0; shell_functions[j].name; j++) {
                    if (!strcmp(bytes, shell_functions[j].name)) {
                        if (!did_header) {
                            did_header = 1;
                            fputs(shell_help_header, gOutFile);
                        }
                        did_something = 1;
                        fprintf(gOutFile, "%s\n", shell_help_messages[j]);
                        break;
                    }
                }
            }
            if (!did_something) {
                str = JS_ValueToString(cx, argv[i]);
                if (!str)
                    return JS_FALSE;
                fprintf(gErrFile, "Sorry, no help for %s\n",
                        JS_GetStringBytes(str));
            }
        }
    }
    return JS_TRUE;
}

static JSObject *
split_setup(JSContext *cx)
{
    JSObject *outer, *inner, *arguments;

    outer = split_create_outer(cx);
    if (!outer)
        return NULL;
    JS_SetGlobalObject(cx, outer);

    inner = split_create_inner(cx, outer);
    if (!inner)
        return NULL;

    if (!JS_DefineFunctions(cx, inner, shell_functions))
        return NULL;
    JS_ClearScope(cx, outer);

    /* Create a dummy arguments object. */
    arguments = JS_NewArrayObject(cx, 0, NULL);
    if (!arguments ||
        !JS_DefineProperty(cx, inner, "arguments", OBJECT_TO_JSVAL(arguments),
                           NULL, NULL, 0)) {
        return NULL;
    }

#ifndef LAZY_STANDARD_CLASSES
    if (!JS_InitStandardClasses(cx, inner))
        return NULL;
#endif

    return inner;
}

/*
 * Define a JS object called "it".  Give it class operations that printf why
 * they're being called for tutorial purposes.
 */
enum its_tinyid {
    ITS_COLOR, ITS_HEIGHT, ITS_WIDTH, ITS_FUNNY, ITS_ARRAY, ITS_RDONLY
};

static JSPropertySpec its_props[] = {
    {"color",           ITS_COLOR,      JSPROP_ENUMERATE,       NULL, NULL},
    {"height",          ITS_HEIGHT,     JSPROP_ENUMERATE,       NULL, NULL},
    {"width",           ITS_WIDTH,      JSPROP_ENUMERATE,       NULL, NULL},
    {"funny",           ITS_FUNNY,      JSPROP_ENUMERATE,       NULL, NULL},
    {"array",           ITS_ARRAY,      JSPROP_ENUMERATE,       NULL, NULL},
    {"rdonly",          ITS_RDONLY,     JSPROP_READONLY,        NULL, NULL},
    {NULL,0,0,NULL,NULL}
};

static JSBool
its_item(JSContext *cx, JSObject *obj, uintN argc, jsval *argv, jsval *rval)
{
    *rval = OBJECT_TO_JSVAL(obj);
    if (argc != 0)
        JS_SetCallReturnValue2(cx, argv[0]);
    return JS_TRUE;
}

static JSBool
its_bindMethod(JSContext *cx, JSObject *obj, uintN argc, jsval *argv,
               jsval *rval)
{
    char *name;
    JSObject *method;

    if (!JS_ConvertArguments(cx, argc, argv, "so", &name, &method))
        return JS_FALSE;

    *rval = OBJECT_TO_JSVAL(method);

    if (JS_TypeOfValue(cx, *rval) != JSTYPE_FUNCTION) {
        JSString *valstr = JS_ValueToString(cx, *rval);
        if (valstr) {
            JS_ReportError(cx, "can't bind method %s to non-callable object %s",
                           name, JS_GetStringBytes(valstr));
        }
        return JS_FALSE;
    }

    if (!JS_DefineProperty(cx, obj, name, *rval, NULL, NULL, JSPROP_ENUMERATE))
        return JS_FALSE;

    return JS_SetParent(cx, method, obj);
}

static JSFunctionSpec its_methods[] = {
    {"item",            its_item,       0,0,0},
    {"bindMethod",      its_bindMethod, 2,0,0},
    {NULL,NULL,0,0,0}
};

#ifdef JSD_LOWLEVEL_SOURCE
/*
 * This facilitates sending source to JSD (the debugger system) in the shell
 * where the source is loaded using the JSFILE hack in jsscan. The function
 * below is used as a callback for the jsdbgapi JS_SetSourceHandler hook.
 * A more normal embedding (e.g. mozilla) loads source itself and can send
 * source directly to JSD without using this hook scheme.
 */
static void
SendSourceToJSDebugger(const char *filename, uintN lineno,
                       jschar *str, size_t length,
                       void **listenerTSData, JSDContext* jsdc)
{
    JSDSourceText *jsdsrc = (JSDSourceText *) *listenerTSData;

    if (!jsdsrc) {
        if (!filename)
            filename = "typein";
        if (1 == lineno) {
            jsdsrc = JSD_NewSourceText(jsdc, filename);
        } else {
            jsdsrc = JSD_FindSourceForURL(jsdc, filename);
            if (jsdsrc && JSD_SOURCE_PARTIAL !=
                JSD_GetSourceStatus(jsdc, jsdsrc)) {
                jsdsrc = NULL;
            }
        }
    }
    if (jsdsrc) {
        jsdsrc = JSD_AppendUCSourceText(jsdc,jsdsrc, str, length,
                                        JSD_SOURCE_PARTIAL);
    }
    *listenerTSData = jsdsrc;
}
#endif /* JSD_LOWLEVEL_SOURCE */

static JSBool its_noisy;    /* whether to be noisy when finalizing it */
static JSBool its_enum_fail;/* whether to fail when enumerating it */

static JSBool
its_addProperty(JSContext *cx, JSObject *obj, jsval id, jsval *vp)
{
    if (its_noisy) {
        fprintf(gOutFile, "adding its property %s,",
               JS_GetStringBytes(JS_ValueToString(cx, id)));
        fprintf(gOutFile, " initial value %s\n",
               JS_GetStringBytes(JS_ValueToString(cx, *vp)));
    }
    return JS_TRUE;
}

static JSBool
its_delProperty(JSContext *cx, JSObject *obj, jsval id, jsval *vp)
{
    if (its_noisy) {
        fprintf(gOutFile, "deleting its property %s,",
               JS_GetStringBytes(JS_ValueToString(cx, id)));
        fprintf(gOutFile, " current value %s\n",
               JS_GetStringBytes(JS_ValueToString(cx, *vp)));
    }
    return JS_TRUE;
}

static JSBool
its_getProperty(JSContext *cx, JSObject *obj, jsval id, jsval *vp)
{
    if (its_noisy) {
        fprintf(gOutFile, "getting its property %s,",
               JS_GetStringBytes(JS_ValueToString(cx, id)));
        fprintf(gOutFile, " current value %s\n",
               JS_GetStringBytes(JS_ValueToString(cx, *vp)));
    }
    return JS_TRUE;
}

static JSBool
its_setProperty(JSContext *cx, JSObject *obj, jsval id, jsval *vp)
{
    char *str;
    if (its_noisy) {
        fprintf(gOutFile, "setting its property %s,",
               JS_GetStringBytes(JS_ValueToString(cx, id)));
        fprintf(gOutFile, " new value %s\n",
               JS_GetStringBytes(JS_ValueToString(cx, *vp)));
    }

    if (!JSVAL_IS_STRING(id))
        return JS_TRUE;

    str = JS_GetStringBytes(JSVAL_TO_STRING(id));
    if (!strcmp(str, "noisy"))
        return JS_ValueToBoolean(cx, *vp, &its_noisy);
    else if (!strcmp(str, "enum_fail"))
        return JS_ValueToBoolean(cx, *vp, &its_enum_fail);

    return JS_TRUE;
}

/*
 * Its enumerator, implemented using the "new" enumerate API,
 * see class flags.
 */
static JSBool
its_enumerate(JSContext *cx, JSObject *obj, JSIterateOp enum_op,
              jsval *statep, jsid *idp)
{
    JSObject *iterator;

    switch (enum_op) {
      case JSENUMERATE_INIT:
        if (its_noisy)
            fprintf(gOutFile, "enumerate its properties\n");

        iterator = JS_NewPropertyIterator(cx, obj);
        if (!iterator)
            return JS_FALSE;

        *statep = OBJECT_TO_JSVAL(iterator);
        if (idp)
            *idp = JSVAL_ZERO;
        break;

      case JSENUMERATE_NEXT:
        if (its_enum_fail) {
            JS_ReportError(cx, "its enumeration failed");
            return JS_FALSE;
        }

        iterator = (JSObject *) JSVAL_TO_OBJECT(*statep);
        if (!JS_NextProperty(cx, iterator, idp))
            return JS_FALSE;

        if (!JSVAL_IS_VOID(*idp))
            break;
        /* Fall through. */

      case JSENUMERATE_DESTROY:
        /* Allow our iterator object to be GC'd. */
        *statep = JSVAL_NULL;
        break;
    }

    return JS_TRUE;
}

static JSBool
its_resolve(JSContext *cx, JSObject *obj, jsval id, uintN flags,
            JSObject **objp)
{
    if (its_noisy) {
        fprintf(gOutFile, "resolving its property %s, flags {%s,%s,%s}\n",
               JS_GetStringBytes(JS_ValueToString(cx, id)),
               (flags & JSRESOLVE_QUALIFIED) ? "qualified" : "",
               (flags & JSRESOLVE_ASSIGNING) ? "assigning" : "",
               (flags & JSRESOLVE_DETECTING) ? "detecting" : "");
    }
    return JS_TRUE;
}

static JSBool
its_convert(JSContext *cx, JSObject *obj, JSType type, jsval *vp)
{
    if (its_noisy)
        fprintf(gOutFile, "converting it to %s type\n", JS_GetTypeName(cx, type));
    return JS_TRUE;
}

static void
its_finalize(JSContext *cx, JSObject *obj)
{
    if (its_noisy)
        fprintf(gOutFile, "finalizing it\n");
}

static JSClass its_class = {
    "It", JSCLASS_NEW_RESOLVE | JSCLASS_NEW_ENUMERATE,
    its_addProperty,  its_delProperty,  its_getProperty,  its_setProperty,
    (JSEnumerateOp)its_enumerate, (JSResolveOp)its_resolve,
    its_convert,      its_finalize,
    JSCLASS_NO_OPTIONAL_MEMBERS
};

JSErrorFormatString jsShell_ErrorFormatString[JSErr_Limit] = {
#define MSG_DEF(name, number, count, exception, format) \
    { format, count, JSEXN_ERR } ,
#include "jsshell.msg"
#undef MSG_DEF
};

static const JSErrorFormatString *
my_GetErrorMessage(void *userRef, const char *locale, const uintN errorNumber)
{
    if ((errorNumber > 0) && (errorNumber < JSShellErr_Limit))
        return &jsShell_ErrorFormatString[errorNumber];
    return NULL;
}

static void
my_ErrorReporter(JSContext *cx, const char *message, JSErrorReport *report)
{
    int i, j, k, n;
    char *prefix, *tmp;
    const char *ctmp;

    if (!report) {
        fprintf(gErrFile, "%s\n", message);
        return;
    }

    /* Conditionally ignore reported warnings. */
    if (JSREPORT_IS_WARNING(report->flags) && !reportWarnings)
        return;

    prefix = NULL;
    if (report->filename)
        prefix = JS_smprintf("%s:", report->filename);
    if (report->lineno) {
        tmp = prefix;
        prefix = JS_smprintf("%s%u: ", tmp ? tmp : "", report->lineno);
        JS_free(cx, tmp);
    }
    if (JSREPORT_IS_WARNING(report->flags)) {
        tmp = prefix;
        prefix = JS_smprintf("%s%swarning: ",
                             tmp ? tmp : "",
                             JSREPORT_IS_STRICT(report->flags) ? "strict " : "");
        JS_free(cx, tmp);
    }

    /* embedded newlines -- argh! */
    while ((ctmp = strchr(message, '\n')) != 0) {
        ctmp++;
        if (prefix)
            fputs(prefix, gErrFile);
        fwrite(message, 1, ctmp - message, gErrFile);
        message = ctmp;
    }

    /* If there were no filename or lineno, the prefix might be empty */
    if (prefix)
        fputs(prefix, gErrFile);
    fputs(message, gErrFile);

    if (!report->linebuf) {
        fputc('\n', gErrFile);
        goto out;
    }

    /* report->linebuf usually ends with a newline. */
    n = strlen(report->linebuf);
    fprintf(gErrFile, ":\n%s%s%s%s",
            prefix,
            report->linebuf,
            (n > 0 && report->linebuf[n-1] == '\n') ? "" : "\n",
            prefix);
    n = PTRDIFF(report->tokenptr, report->linebuf, char);
    for (i = j = 0; i < n; i++) {
        if (report->linebuf[i] == '\t') {
            for (k = (j + 8) & ~7; j < k; j++) {
                fputc('.', gErrFile);
            }
            continue;
        }
        fputc('.', gErrFile);
        j++;
    }
    fputs("^\n", gErrFile);
 out:
    if (!JSREPORT_IS_WARNING(report->flags)) {
        if (report->errorNumber == JSMSG_OUT_OF_MEMORY) {
            gExitCode = EXITCODE_OUT_OF_MEMORY;
        } else {
            gExitCode = EXITCODE_RUNTIME_ERROR;
        }
    }
    JS_free(cx, prefix);
}

#if defined(SHELL_HACK) && defined(DEBUG) && defined(XP_UNIX)
static JSBool
Exec(JSContext *cx, JSObject *obj, uintN argc, jsval *argv, jsval *rval)
{
    JSFunction *fun;
    const char *name, **nargv;
    uintN i, nargc;
    JSString *str;
    pid_t pid;
    int status;

    fun = JS_ValueToFunction(cx, argv[-2]);
    if (!fun)
        return JS_FALSE;
    if (!fun->atom)
        return JS_TRUE;
    name = JS_GetStringBytes(ATOM_TO_STRING(fun->atom));
    nargc = 1 + argc;
    nargv = JS_malloc(cx, (nargc + 1) * sizeof(char *));
    if (!nargv)
        return JS_FALSE;
    nargv[0] = name;
    for (i = 1; i < nargc; i++) {
        str = JS_ValueToString(cx, argv[i-1]);
        if (!str) {
            JS_free(cx, nargv);
            return JS_FALSE;
        }
        nargv[i] = JS_GetStringBytes(str);
    }
    nargv[nargc] = 0;
    pid = fork();
    switch (pid) {
      case -1:
        perror("js");
        break;
      case 0:
        (void) execvp(name, (char **)nargv);
        perror("js");
        exit(127);
      default:
        while (waitpid(pid, &status, 0) < 0 && errno == EINTR)
            continue;
        break;
    }
    JS_free(cx, nargv);
    return JS_TRUE;
}
#endif

static JSBool
global_enumerate(JSContext *cx, JSObject *obj)
{
#ifdef LAZY_STANDARD_CLASSES
    return JS_EnumerateStandardClasses(cx, obj);
#else
    return JS_TRUE;
#endif
}

static JSBool
global_resolve(JSContext *cx, JSObject *obj, jsval id, uintN flags,
               JSObject **objp)
{
#ifdef LAZY_STANDARD_CLASSES
    if ((flags & JSRESOLVE_ASSIGNING) == 0) {
        JSBool resolved;

        if (!JS_ResolveStandardClass(cx, obj, id, &resolved))
            return JS_FALSE;
        if (resolved) {
            *objp = obj;
            return JS_TRUE;
        }
    }
#endif

#if defined(SHELL_HACK) && defined(DEBUG) && defined(XP_UNIX)
    if ((flags & (JSRESOLVE_QUALIFIED | JSRESOLVE_ASSIGNING)) == 0) {
        /*
         * Do this expensive hack only for unoptimized Unix builds, which are
         * not used for benchmarking.
         */
        char *path, *comp, *full;
        const char *name;
        JSBool ok, found;
        JSFunction *fun;

        if (!JSVAL_IS_STRING(id))
            return JS_TRUE;
        path = getenv("PATH");
        if (!path)
            return JS_TRUE;
        path = JS_strdup(cx, path);
        if (!path)
            return JS_FALSE;
        name = JS_GetStringBytes(JSVAL_TO_STRING(id));
        ok = JS_TRUE;
        for (comp = strtok(path, ":"); comp; comp = strtok(NULL, ":")) {
            if (*comp != '\0') {
                full = JS_smprintf("%s/%s", comp, name);
                if (!full) {
                    JS_ReportOutOfMemory(cx);
                    ok = JS_FALSE;
                    break;
                }
            } else {
                full = (char *)name;
            }
            found = (access(full, X_OK) == 0);
            if (*comp != '\0')
                free(full);
            if (found) {
                fun = JS_DefineFunction(cx, obj, name, Exec, 0,
                                        JSPROP_ENUMERATE);
                ok = (fun != NULL);
                if (ok)
                    *objp = obj;
                break;
            }
        }
        JS_free(cx, path);
        return ok;
    }
#else
    return JS_TRUE;
#endif
}

JSClass global_class = {
    "global", JSCLASS_NEW_RESOLVE | JSCLASS_GLOBAL_FLAGS,
    JS_PropertyStub,  JS_PropertyStub,
    JS_PropertyStub,  JS_PropertyStub,
    global_enumerate, (JSResolveOp) global_resolve,
    JS_ConvertStub,   JS_FinalizeStub,
    JSCLASS_NO_OPTIONAL_MEMBERS
};

static JSBool
env_setProperty(JSContext *cx, JSObject *obj, jsval id, jsval *vp)
{
/* XXX porting may be easy, but these don't seem to supply setenv by default */
#if !defined XP_BEOS && !defined XP_OS2 && !defined SOLARIS
    JSString *idstr, *valstr;
    const char *name, *value;
    int rv;

    idstr = JS_ValueToString(cx, id);
    valstr = JS_ValueToString(cx, *vp);
    if (!idstr || !valstr)
        return JS_FALSE;
    name = JS_GetStringBytes(idstr);
    value = JS_GetStringBytes(valstr);
#if defined XP_WIN || defined HPUX || defined OSF1 || defined IRIX
    {
        char *waste = JS_smprintf("%s=%s", name, value);
        if (!waste) {
            JS_ReportOutOfMemory(cx);
            return JS_FALSE;
        }
        rv = putenv(waste);
#ifdef XP_WIN
        /*
         * HPUX9 at least still has the bad old non-copying putenv.
         *
         * Per mail from <s.shanmuganathan@digital.com>, OSF1 also has a putenv
         * that will crash if you pass it an auto char array (so it must place
         * its argument directly in the char *environ[] array).
         */
        free(waste);
#endif
    }
#else
    rv = setenv(name, value, 1);
#endif
    if (rv < 0) {
        JS_ReportError(cx, "can't set envariable %s to %s", name, value);
        return JS_FALSE;
    }
    *vp = STRING_TO_JSVAL(valstr);
#endif /* !defined XP_BEOS && !defined XP_OS2 && !defined SOLARIS */
    return JS_TRUE;
}

static JSBool
env_enumerate(JSContext *cx, JSObject *obj)
{
    static JSBool reflected;
    char **evp, *name, *value;
    JSString *valstr;
    JSBool ok;

    if (reflected)
        return JS_TRUE;

    for (evp = (char **)JS_GetPrivate(cx, obj); (name = *evp) != NULL; evp++) {
        value = strchr(name, '=');
        if (!value)
            continue;
        *value++ = '\0';
        valstr = JS_NewStringCopyZ(cx, value);
        if (!valstr) {
            ok = JS_FALSE;
        } else {
            ok = JS_DefineProperty(cx, obj, name, STRING_TO_JSVAL(valstr),
                                   NULL, NULL, JSPROP_ENUMERATE);
        }
        value[-1] = '=';
        if (!ok)
            return JS_FALSE;
    }

    reflected = JS_TRUE;
    return JS_TRUE;
}

static JSBool
env_resolve(JSContext *cx, JSObject *obj, jsval id, uintN flags,
            JSObject **objp)
{
    JSString *idstr, *valstr;
    const char *name, *value;

    if (flags & JSRESOLVE_ASSIGNING)
        return JS_TRUE;

    idstr = JS_ValueToString(cx, id);
    if (!idstr)
        return JS_FALSE;
    name = JS_GetStringBytes(idstr);
    value = getenv(name);
    if (value) {
        valstr = JS_NewStringCopyZ(cx, value);
        if (!valstr)
            return JS_FALSE;
        if (!JS_DefineProperty(cx, obj, name, STRING_TO_JSVAL(valstr),
                               NULL, NULL, JSPROP_ENUMERATE)) {
            return JS_FALSE;
        }
        *objp = obj;
    }
    return JS_TRUE;
}

static JSClass env_class = {
    "environment", JSCLASS_HAS_PRIVATE | JSCLASS_NEW_RESOLVE,
    JS_PropertyStub,  JS_PropertyStub,
    JS_PropertyStub,  env_setProperty,
    env_enumerate, (JSResolveOp) env_resolve,
    JS_ConvertStub,   JS_FinalizeStub,
    JSCLASS_NO_OPTIONAL_MEMBERS
};

#ifdef NARCISSUS

static JSBool
defineProperty(JSContext *cx, JSObject *obj, uintN argc, jsval *argv,
               jsval *rval)
{
    JSString *str;
    jsval value;
    JSBool dontDelete, readOnly, dontEnum;
    const jschar *chars;
    size_t length;
    uintN attrs;

    dontDelete = readOnly = dontEnum = JS_FALSE;
    if (!JS_ConvertArguments(cx, argc, argv, "Sv/bbb",
                             &str, &value, &dontDelete, &readOnly, &dontEnum)) {
        return JS_FALSE;
    }
    chars = JS_GetStringChars(str);
    length = JS_GetStringLength(str);
    attrs = dontEnum ? 0 : JSPROP_ENUMERATE;
    if (dontDelete)
        attrs |= JSPROP_PERMANENT;
    if (readOnly)
        attrs |= JSPROP_READONLY;
    return JS_DefineUCProperty(cx, obj, chars, length, value, NULL, NULL,
                               attrs);
}

static JSBool
Evaluate(JSContext *cx, JSObject *obj, uintN argc, jsval *argv, jsval *rval)
{
    /* function evaluate(source, filename, lineno) { ... } */
    JSString *source;
    const char *filename = "";
    jsuint lineno = 0;
    uint32 oldopts;
    JSBool ok;

    if (argc == 0) {
        *rval = JSVAL_VOID;
        return JS_TRUE;
    }

    if (!JS_ConvertArguments(cx, argc, argv, "S/su",
                             &source, &filename, &lineno)) {
        return JS_FALSE;
    }

    oldopts = JS_GetOptions(cx);
    JS_SetOptions(cx, oldopts | JSOPTION_COMPILE_N_GO);
    ok = JS_EvaluateUCScript(cx, obj, JS_GetStringChars(source),
                             JS_GetStringLength(source), filename,
                             lineno, rval);
    JS_SetOptions(cx, oldopts);

    return ok;
}

#include <fcntl.h>
#include <sys/stat.h>

/*
 * Returns a JS_malloc'd string (that the caller needs to JS_free)
 * containing the directory (non-leaf) part of |from| prepended to |leaf|.
 * If |from| is empty or a leaf, MakeAbsolutePathname returns a copy of leaf.
 * Returns NULL to indicate an error.
 */
static char *
MakeAbsolutePathname(JSContext *cx, const char *from, const char *leaf)
{
    size_t dirlen;
    char *dir;
    const char *slash = NULL, *cp;

    cp = from;
    while (*cp) {
        if (*cp == '/'
#ifdef XP_WIN
            || *cp == '\\'
#endif
           ) {
            slash = cp;
        }

        ++cp;
    }

    if (!slash) {
        /* We were given a leaf or |from| was empty. */
        return JS_strdup(cx, leaf);
    }

    /* Else, we were given a real pathname, return that + the leaf. */
    dirlen = slash - from + 1;
    dir = JS_malloc(cx, dirlen + strlen(leaf) + 1);
    if (!dir)
        return NULL;

    strncpy(dir, from, dirlen);
    strcpy(dir + dirlen, leaf); /* Note: we can't use strcat here. */

    return dir;
}

static JSBool
snarf(JSContext *cx, JSObject *obj, uintN argc, jsval *argv, jsval *rval)
{
    JSString *str;
    const char *filename;
    char *pathname;
    JSStackFrame *fp;
    JSBool ok;
    off_t cc, len;
    char *buf;
    FILE *file;

    str = JS_ValueToString(cx, argv[0]);
    if (!str)
        return JS_FALSE;
    filename = JS_GetStringBytes(str);

    /* Get the currently executing script's name. */
    fp = JS_GetScriptedCaller(cx, NULL);
    JS_ASSERT(fp && fp->script->filename);
    pathname = MakeAbsolutePathname(cx, fp->script->filename, filename);
    if (!pathname)
        return JS_FALSE;

    ok = JS_FALSE;
    len = 0;
    buf = NULL;
    file = fopen(pathname, "rb");
    if (!file) {
        JS_ReportError(cx, "can't open %s: %s", pathname, strerror(errno));
    } else {
        if (fseek(file, 0, SEEK_END) == EOF) {
            JS_ReportError(cx, "can't seek end of %s", pathname);
        } else {
            len = ftell(file);
            if (len == -1 || fseek(file, 0, SEEK_SET) == EOF) {
                JS_ReportError(cx, "can't seek start of %s", pathname);
            } else {
                buf = JS_malloc(cx, len + 1);
                if (buf) {
                    cc = fread(buf, 1, len, file);
                    if (cc != len) {
                        JS_free(cx, buf);
                        JS_ReportError(cx, "can't read %s: %s", pathname,
                                       (cc < 0) ? strerror(errno)
                                                : "short read");
                    } else {
                        len = (size_t)cc;
                        ok = JS_TRUE;
                    }
                }
            }
        }
        fclose(file);
    }
    JS_free(cx, pathname);
    if (!ok) {
        JS_free(cx, buf);
        return ok;
    }

    buf[len] = '\0';
    str = JS_NewString(cx, buf, len);
    if (!str) {
        JS_free(cx, buf);
        return JS_FALSE;
    }
    *rval = STRING_TO_JSVAL(str);
    return JS_TRUE;
}

#endif /* NARCISSUS */

static JSBool
ContextCallback(JSContext *cx, uintN contextOp)
{
    if (contextOp == JSCONTEXT_NEW) {
        JS_SetErrorReporter(cx, my_ErrorReporter);
        JS_SetVersion(cx, JSVERSION_LATEST);
        SetContextOptions(cx);
    }
    return JS_TRUE;
}

int
main(int argc, char **argv, char **envp)
{
    int stackDummy;
    JSRuntime *rt;
    JSContext *cx;
    JSObject *glob, *it, *envobj;
    int result;
#ifdef LIVECONNECT
    JavaVM *java_vm = NULL;
#endif
#ifdef JSDEBUGGER
    JSDContext *jsdc;
#ifdef JSDEBUGGER_JAVA_UI
    JNIEnv *java_env;
    JSDJContext *jsdjc;
#endif
#ifdef JSDEBUGGER_C_UI
    JSBool jsdbc;
#endif /* JSDEBUGGER_C_UI */
#endif /* JSDEBUGGER */

    CheckHelpMessages();
    setlocale(LC_ALL, "");

    gStackBase = (jsuword)&stackDummy;

#ifdef XP_OS2
   /* these streams are normally line buffered on OS/2 and need a \n, *
    * so we need to unbuffer then to get a reasonable prompt          */
    setbuf(stdout,0);
    setbuf(stderr,0);
#endif

    gErrFile = stderr;
    gOutFile = stdout;

    argc--;
    argv++;

    rt = JS_NewRuntime(64L * 1024L * 1024L);
    if (!rt)
        return 1;
    JS_SetContextCallback(rt, ContextCallback);

    cx = JS_NewContext(rt, gStackChunkSize);
    if (!cx)
        return 1;

#ifdef JS_THREADSAFE
    JS_BeginRequest(cx);
#endif

    glob = JS_NewObject(cx, &global_class, NULL, NULL);
    if (!glob)
        return 1;
#ifdef LAZY_STANDARD_CLASSES
    JS_SetGlobalObject(cx, glob);
#else
    if (!JS_InitStandardClasses(cx, glob))
        return 1;
#endif
    if (!JS_DefineFunctions(cx, glob, shell_functions))
        return 1;

    it = JS_DefineObject(cx, glob, "it", &its_class, NULL, 0);
    if (!it)
        return 1;
    if (!JS_DefineProperties(cx, it, its_props))
        return 1;
    if (!JS_DefineFunctions(cx, it, its_methods))
        return 1;

#ifdef JSDEBUGGER
    /*
    * XXX A command line option to enable debugging (or not) would be good
    */
    jsdc = JSD_DebuggerOnForUser(rt, NULL, NULL);
    if (!jsdc)
        return 1;
    JSD_JSContextInUse(jsdc, cx);
#ifdef JSD_LOWLEVEL_SOURCE
    JS_SetSourceHandler(rt, SendSourceToJSDebugger, jsdc);
#endif /* JSD_LOWLEVEL_SOURCE */
#ifdef JSDEBUGGER_JAVA_UI
    jsdjc = JSDJ_CreateContext();
    if (! jsdjc)
        return 1;
    JSDJ_SetJSDContext(jsdjc, jsdc);
    java_env = JSDJ_CreateJavaVMAndStartDebugger(jsdjc);
#ifdef LIVECONNECT
    if (java_env)
        (*java_env)->GetJavaVM(java_env, &java_vm);
#endif
    /*
    * XXX This would be the place to wait for the debugger to start.
    * Waiting would be nice in general, but especially when a js file
    * is passed on the cmd line.
    */
#endif /* JSDEBUGGER_JAVA_UI */
#ifdef JSDEBUGGER_C_UI
    jsdbc = JSDB_InitDebugger(rt, jsdc, 0);
#endif /* JSDEBUGGER_C_UI */
#endif /* JSDEBUGGER */

#ifdef LIVECONNECT
    if (!JSJ_SimpleInit(cx, glob, java_vm, getenv("CLASSPATH")))
        return 1;
#endif

    envobj = JS_DefineObject(cx, glob, "environment", &env_class, NULL, 0);
    if (!envobj || !JS_SetPrivate(cx, envobj, envp))
        return 1;

#ifdef NARCISSUS
    {
        jsval v;
        static const char Object_prototype[] = "Object.prototype";

        if (!JS_DefineFunction(cx, glob, "snarf", snarf, 1, 0))
            return 1;
        if (!JS_DefineFunction(cx, glob, "evaluate", Evaluate, 3, 0))
            return 1;

        if (!JS_EvaluateScript(cx, glob,
                               Object_prototype, sizeof Object_prototype - 1,
                               NULL, 0, &v)) {
            return 1;
        }
        if (!JS_DefineFunction(cx, JSVAL_TO_OBJECT(v), "__defineProperty__",
                               defineProperty, 5, 0)) {
            return 1;
        }
    }
#endif

    result = ProcessArgs(cx, glob, argv, argc);

#ifdef JSDEBUGGER
    if (jsdc) {
#ifdef JSDEBUGGER_C_UI
        if (jsdbc)
            JSDB_TermDebugger(jsdc);
#endif /* JSDEBUGGER_C_UI */
        JSD_DebuggerOff(jsdc);
    }
#endif  /* JSDEBUGGER */

#ifdef JS_THREADSAFE
    JS_EndRequest(cx);
#endif

    JS_DestroyContext(cx);
    JS_DestroyRuntime(rt);
    JS_ShutDown();
    return result;
}<|MERGE_RESOLUTION|>--- conflicted
+++ resolved
@@ -1406,15 +1406,10 @@
                 putchar('\n');
             }
         }
-<<<<<<< HEAD
-
-        if (!js_Disassemble(cx, script, lines, stdout))
-=======
         
         if (!js_Disassemble(cx, script, lines, stdout)) {
             JS_ReportErrorNumber(cx, my_GetErrorMessage, NULL,
                                  JSSMSG_CANT_DISASSEMBLE);
->>>>>>> caae2534
             return JS_FALSE;
         }
         SrcNotes(cx, script);
