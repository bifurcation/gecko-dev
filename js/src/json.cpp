--- conflicted
+++ resolved
@@ -641,11 +641,7 @@
         return NULL;
 
     jp->objectStack = arr;
-<<<<<<< HEAD
-    if (!js_AddGCThingRoot(cx, (void **)&jp->objectStack, "JSON parse stack"))
-=======
     if (!JS_AddNamedObjectRoot(cx, &jp->objectStack, "JSON parse stack"))
->>>>>>> c21ad39e
         goto bad;
 
     jp->statep = jp->stateStack;
