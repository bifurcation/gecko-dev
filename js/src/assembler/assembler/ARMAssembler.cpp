--- conflicted
+++ resolved
@@ -505,7 +505,6 @@
     fdtr_u(isLoad, srcDst, ARMRegisters::S0, 0);
 }
 
-<<<<<<< HEAD
 void ARMAssembler::doubleTransfer(bool isLoad, FPRegisterID srcDst, RegisterID base, int32_t offset, RegisterID index, int32_t scale)
 {
     // This variant accesses memory at base+offset+(index*scale). VLDR and VSTR
@@ -533,7 +532,8 @@
 
     add_r(ARMRegisters::S0, base, op2_index);
     doubleTransfer(isLoad, srcDst, ARMRegisters::S0, offset);
-=======
+}
+
 void ARMAssembler::floatTransfer(bool isLoad, FPRegisterID srcDst, RegisterID base, int32_t offset)
 {
     if (offset & 0x3) {
@@ -597,7 +597,6 @@
     add_r(ARMRegisters::S0, ARMRegisters::S0, base);
 
     fmem_imm_off(isLoad, isDouble, true, srcDst, ARMRegisters::S0, 0);
->>>>>>> 4fe7e9a2
 }
 
 // Fix up the offsets and literal-pool loads in buffer. The buffer should
