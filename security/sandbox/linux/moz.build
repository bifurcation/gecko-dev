# -*- Mode: python; indent-tabs-mode: nil; tab-width: 40 -*-
# vim: set filetype=python:
# This Source Code Form is subject to the terms of the Mozilla Public
# License, v. 2.0. If a copy of the MPL was not distributed with this
# file, You can obtain one at http://mozilla.org/MPL/2.0/.

SharedLibrary('mozsandbox')

# Depend on mozglue if and only if it's a shared library;
# this needs to match mozglue/build/moz.build:
if CONFIG['OS_TARGET'] == 'Android':
    USE_LIBS += [
        'mozglue',
    ]

EXPORTS.mozilla += [
    'Sandbox.h',
    'SandboxInfo.h',
]

SOURCES += [
    '../chromium-shim/base/logging.cpp',
    '../chromium-shim/base/threading/platform_thread_linux.cpp',
    '../chromium/base/at_exit.cc',
    '../chromium/base/callback_internal.cc',
    '../chromium/base/lazy_instance.cc',
    '../chromium/base/memory/ref_counted.cc',
    '../chromium/base/memory/singleton.cc',
    '../chromium/base/strings/safe_sprintf.cc',
    '../chromium/base/strings/string16.cc',
    '../chromium/base/strings/string_piece.cc',
    '../chromium/base/strings/string_util.cc',
    '../chromium/base/strings/string_util_constants.cc',
    '../chromium/base/strings/stringprintf.cc',
    '../chromium/base/strings/utf_string_conversion_utils.cc',
    '../chromium/base/strings/utf_string_conversions.cc',
    '../chromium/base/synchronization/condition_variable_posix.cc',
    '../chromium/base/synchronization/lock.cc',
    '../chromium/base/synchronization/lock_impl_posix.cc',
    '../chromium/base/synchronization/waitable_event_posix.cc',
    '../chromium/base/third_party/icu/icu_utf.cc',
    '../chromium/base/threading/platform_thread_internal_posix.cc',
    '../chromium/base/threading/platform_thread_posix.cc',
    '../chromium/base/threading/thread_collision_warner.cc',
    '../chromium/base/threading/thread_id_name_manager.cc',
    '../chromium/base/threading/thread_local_storage.cc',
    '../chromium/base/threading/thread_local_storage_posix.cc',
    '../chromium/base/threading/thread_restrictions.cc',
    '../chromium/base/time/time.cc',
    '../chromium/base/time/time_posix.cc',
    '../chromium/sandbox/linux/bpf_dsl/bpf_dsl.cc',
    '../chromium/sandbox/linux/bpf_dsl/codegen.cc',
    '../chromium/sandbox/linux/bpf_dsl/dump_bpf.cc',
    '../chromium/sandbox/linux/bpf_dsl/policy.cc',
    '../chromium/sandbox/linux/bpf_dsl/policy_compiler.cc',
    '../chromium/sandbox/linux/bpf_dsl/syscall_set.cc',
    '../chromium/sandbox/linux/seccomp-bpf/die.cc',
    '../chromium/sandbox/linux/seccomp-bpf/syscall.cc',
    '../chromium/sandbox/linux/seccomp-bpf/trap.cc',
    '../chromium/sandbox/linux/services/syscall_wrappers.cc',
    'broker/SandboxBrokerCommon.cpp',
    'LinuxCapabilities.cpp',
    'Sandbox.cpp',
    'SandboxBrokerClient.cpp',
    'SandboxChroot.cpp',
    'SandboxFilter.cpp',
    'SandboxFilterUtil.cpp',
    'SandboxHooks.cpp',
    'SandboxInfo.cpp',
    'SandboxLogging.cpp',
    'SandboxReporterClient.cpp',
    'SandboxUtil.cpp',
]

if CONFIG['MOZ_GMP_SANDBOX']:
    SOURCES += [
        'SandboxOpenedFiles.cpp',
    ]

# This copy of SafeSPrintf doesn't need to avoid the Chromium logging
# dependency like the one in libxul does, but this way the behavior is
# consistent.  See also the comment in SandboxLogging.h.
SOURCES['../chromium/base/strings/safe_sprintf.cc'].flags += ['-DNDEBUG']

<<<<<<< HEAD
# Keep clang from warning about intentional 'switch' fallthrough in icu_utf.cc:
if CONFIG['CLANG_CXX'] or CONFIG['GNU_CXX']:
=======
if CONFIG['CLANG_CXX']:
    # Keep clang from warning about intentional 'switch' fallthrough in icu_utf.cc:
>>>>>>> 9359f5bf
    SOURCES['../chromium/base/third_party/icu/icu_utf.cc'].flags += ['-Wno-implicit-fallthrough']
    SOURCES['../chromium/sandbox/linux/seccomp-bpf/trap.cc'].flags += ['-Wno-unreachable-code-return']

if CONFIG['GNU_CXX']:
    CXXFLAGS += ['-Wno-shadow']
    SOURCES['../chromium/sandbox/linux/services/syscall_wrappers.cc'].flags += [
        '-Wno-empty-body',
    ]

# gcc lto likes to put the top level asm in syscall.cc in a different partition
# from the function using it which breaks the build.  Work around that by
# forcing there to be only one partition.
if '-flto' in CONFIG['OS_CXXFLAGS'] and not CONFIG['CLANG_CXX']:
    LDFLAGS += ['--param lto-partitions=1']

DEFINES['NS_NO_XPCOM'] = True
DISABLE_STL_WRAPPING = True

LOCAL_INCLUDES += ['/security/sandbox/linux']
LOCAL_INCLUDES += ['/security/sandbox/chromium-shim']
LOCAL_INCLUDES += ['/security/sandbox/chromium']
LOCAL_INCLUDES += ['/nsprpub']


if CONFIG['OS_TARGET'] != 'Android':
    # Needed for clock_gettime with glibc < 2.17:
    OS_LIBS += [
        'rt',
    ]

DIRS += [
    'broker',
    'glue',
    'interfaces',
    'reporter',
]

TEST_DIRS += [
    'gtest',
]<|MERGE_RESOLUTION|>--- conflicted
+++ resolved
@@ -82,13 +82,8 @@
 # consistent.  See also the comment in SandboxLogging.h.
 SOURCES['../chromium/base/strings/safe_sprintf.cc'].flags += ['-DNDEBUG']
 
-<<<<<<< HEAD
-# Keep clang from warning about intentional 'switch' fallthrough in icu_utf.cc:
 if CONFIG['CLANG_CXX'] or CONFIG['GNU_CXX']:
-=======
-if CONFIG['CLANG_CXX']:
     # Keep clang from warning about intentional 'switch' fallthrough in icu_utf.cc:
->>>>>>> 9359f5bf
     SOURCES['../chromium/base/third_party/icu/icu_utf.cc'].flags += ['-Wno-implicit-fallthrough']
     SOURCES['../chromium/sandbox/linux/seccomp-bpf/trap.cc'].flags += ['-Wno-unreachable-code-return']
 
