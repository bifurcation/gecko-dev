/* Any copyright is dedicated to the Public Domain.
   http://creativecommons.org/publicdomain/zero/1.0/ */

subscriptLoader.loadSubScript("resource://gre/modules/ril_consts.js", this);

function run_test() {
  run_next_test();
}

/**
 * Helper function.
 */
function newUint8Worker() {
  let worker = newWorker();
  let index = 0; // index for read
  let buf = [];

  let context = worker.ContextPool._contexts[0];
  context.Buf.writeUint8 = function (value) {
    buf.push(value);
  };

  context.Buf.readUint8 = function () {
    return buf[index++];
  };

  context.Buf.seekIncoming = function (offset) {
    index += offset;
  };

  context.Buf.getReadAvailable = function() {
    return buf.length - index;
  };

  worker.debug = do_print;

  return worker;
}

/**
 * Verify ICCPDUHelper#readICCUCS2String()
 */
add_test(function test_read_icc_ucs2_string() {
  let worker = newUint8Worker();
  let context = worker.ContextPool._contexts[0];
  let helper = context.GsmPDUHelper;
  let iccHelper = context.ICCPDUHelper;

  // 0x80
  let text = "TEST";
  helper.writeUCS2String(text);
  // Also write two unused octets.
  let ffLen = 2;
  for (let i = 0; i < ffLen; i++) {
    helper.writeHexOctet(0xff);
  }
  do_check_eq(iccHelper.readICCUCS2String(0x80, (2 * text.length) + ffLen), text);

  // 0x81
  let array = [0x08, 0xd2, 0x4d, 0x6f, 0x7a, 0x69, 0x6c, 0x6c, 0x61, 0xca,
               0xff, 0xff];
  let len = array.length;
  for (let i = 0; i < len; i++) {
    helper.writeHexOctet(array[i]);
  }
  do_check_eq(iccHelper.readICCUCS2String(0x81, len), "Mozilla\u694a");

  // 0x82
  let array2 = [0x08, 0x69, 0x00, 0x4d, 0x6f, 0x7a, 0x69, 0x6c, 0x6c, 0x61,
                0xca, 0xff, 0xff];
  let len2 = array2.length;
  for (let i = 0; i < len2; i++) {
    helper.writeHexOctet(array2[i]);
  }
  do_check_eq(iccHelper.readICCUCS2String(0x82, len2), "Mozilla\u694a");

  run_next_test();
});

/**
 * Verify ICCPDUHelper#readDiallingNumber
 */
add_test(function test_read_dialling_number() {
  let worker = newUint8Worker();
  let context = worker.ContextPool._contexts[0];
  let helper = context.GsmPDUHelper;
  let iccHelper = context.ICCPDUHelper;
  let str = "123456789";

  helper.readHexOctet = function () {
    return 0x81;
  };

  helper.readSwappedNibbleBcdString = function (len) {
    return str.substring(0, len);
  };

  for (let i = 0; i < str.length; i++) {
    do_check_eq(str.substring(0, i - 1), // -1 for the TON
                iccHelper.readDiallingNumber(i));
  }

  run_next_test();
});

/**
 * Verify ICCPDUHelper#read8BitUnpackedToString
 */
add_test(function test_read_8bit_unpacked_to_string() {
  let worker = newUint8Worker();
  let context = worker.ContextPool._contexts[0];
  let helper = context.GsmPDUHelper;
  let iccHelper = context.ICCPDUHelper;
  const langTable = PDU_NL_LOCKING_SHIFT_TABLES[PDU_NL_IDENTIFIER_DEFAULT];
  const langShiftTable = PDU_NL_SINGLE_SHIFT_TABLES[PDU_NL_IDENTIFIER_DEFAULT];

  // Test 1: Read GSM alphabets.
  // Write alphabets before ESCAPE.
  for (let i = 0; i < PDU_NL_EXTENDED_ESCAPE; i++) {
    helper.writeHexOctet(i);
  }

  // Write two ESCAPEs to make it become ' '.
  helper.writeHexOctet(PDU_NL_EXTENDED_ESCAPE);
  helper.writeHexOctet(PDU_NL_EXTENDED_ESCAPE);

  for (let i = PDU_NL_EXTENDED_ESCAPE + 1; i < langTable.length; i++) {
    helper.writeHexOctet(i);
  }

  // Also write two unused fields.
  let ffLen = 2;
  for (let i = 0; i < ffLen; i++) {
    helper.writeHexOctet(0xff);
  }

  do_check_eq(iccHelper.read8BitUnpackedToString(PDU_NL_EXTENDED_ESCAPE),
              langTable.substring(0, PDU_NL_EXTENDED_ESCAPE));
  do_check_eq(iccHelper.read8BitUnpackedToString(2), " ");
  do_check_eq(iccHelper.read8BitUnpackedToString(langTable.length -
                                              PDU_NL_EXTENDED_ESCAPE - 1 + ffLen),
              langTable.substring(PDU_NL_EXTENDED_ESCAPE + 1));

  // Test 2: Read GSM extended alphabets.
  for (let i = 0; i < langShiftTable.length; i++) {
    helper.writeHexOctet(PDU_NL_EXTENDED_ESCAPE);
    helper.writeHexOctet(i);
  }

  // Read string before RESERVED_CONTROL.
  do_check_eq(iccHelper.read8BitUnpackedToString(PDU_NL_RESERVED_CONTROL  * 2),
              langShiftTable.substring(0, PDU_NL_RESERVED_CONTROL));
  // ESCAPE + RESERVED_CONTROL will become ' '.
  do_check_eq(iccHelper.read8BitUnpackedToString(2), " ");
  // Read string between RESERVED_CONTROL and EXTENDED_ESCAPE.
  do_check_eq(iccHelper.read8BitUnpackedToString(
                (PDU_NL_EXTENDED_ESCAPE - PDU_NL_RESERVED_CONTROL - 1)  * 2),
              langShiftTable.substring(PDU_NL_RESERVED_CONTROL + 1,
                                       PDU_NL_EXTENDED_ESCAPE));
  // ESCAPE + ESCAPE will become ' '.
  do_check_eq(iccHelper.read8BitUnpackedToString(2), " ");
  // Read remaining string.
  do_check_eq(iccHelper.read8BitUnpackedToString(
                (langShiftTable.length - PDU_NL_EXTENDED_ESCAPE - 1)  * 2),
              langShiftTable.substring(PDU_NL_EXTENDED_ESCAPE + 1));

  run_next_test();
});

/**
 * Verify ICCPDUHelper#writeStringTo8BitUnpacked.
 *
 * Test writing GSM 8 bit alphabets.
 */
add_test(function test_write_string_to_8bit_unpacked() {
  let worker = newUint8Worker();
  let context = worker.ContextPool._contexts[0];
  let helper = context.GsmPDUHelper;
  let iccHelper = context.ICCPDUHelper;
  const langTable = PDU_NL_LOCKING_SHIFT_TABLES[PDU_NL_IDENTIFIER_DEFAULT];
  const langShiftTable = PDU_NL_SINGLE_SHIFT_TABLES[PDU_NL_IDENTIFIER_DEFAULT];
  // Length of trailing 0xff.
  let ffLen = 2;
  let str;

  // Test 1, write GSM alphabets.
  iccHelper.writeStringTo8BitUnpacked(langTable.length + ffLen, langTable);

  for (let i = 0; i < langTable.length; i++) {
    do_check_eq(helper.readHexOctet(), i);
  }

  for (let i = 0; i < ffLen; i++) {
    do_check_eq(helper.readHexOctet(), 0xff);
  }

  // Test 2, write GSM extended alphabets.
  str = "\u000c\u20ac";
  iccHelper.writeStringTo8BitUnpacked(4, str);

  do_check_eq(iccHelper.read8BitUnpackedToString(4), str);

  // Test 3, write GSM and GSM extended alphabets.
  // \u000c, \u20ac are from gsm extended alphabets.
  // \u00a3 is from gsm alphabet.
  str = "\u000c\u20ac\u00a3";

  // 2 octets * 2 = 4 octets for 2 gsm extended alphabets,
  // 1 octet for 1 gsm alphabet,
  // 2 octes for trailing 0xff.
  // "Totally 7 octets are to be written."
  iccHelper.writeStringTo8BitUnpacked(7, str);

  do_check_eq(iccHelper.read8BitUnpackedToString(7), str);

  run_next_test();
});

/**
 * Verify ICCPDUHelper#writeStringTo8BitUnpacked with maximum octets written.
 */
add_test(function test_write_string_to_8bit_unpacked_with_max_octets_written() {
  let worker = newUint8Worker();
  let context = worker.ContextPool._contexts[0];
  let helper = context.GsmPDUHelper;
  let iccHelper = context.ICCPDUHelper;
  const langTable = PDU_NL_LOCKING_SHIFT_TABLES[PDU_NL_IDENTIFIER_DEFAULT];
  const langShiftTable = PDU_NL_SINGLE_SHIFT_TABLES[PDU_NL_IDENTIFIER_DEFAULT];

  // The maximum of the number of octets that can be written is 3.
  // Only 3 characters shall be written even the length of the string is 4.
  iccHelper.writeStringTo8BitUnpacked(3, langTable.substring(0, 4));
  helper.writeHexOctet(0xff); // dummy octet.
  for (let i = 0; i < 3; i++) {
    do_check_eq(helper.readHexOctet(), i);
  }
  do_check_false(helper.readHexOctet() == 4);

  // \u000c is GSM extended alphabet, 2 octets.
  // \u00a3 is GSM alphabet, 1 octet.
  let str = "\u000c\u00a3";
  iccHelper.writeStringTo8BitUnpacked(3, str);
  do_check_eq(iccHelper.read8BitUnpackedToString(3), str);

  str = "\u00a3\u000c";
  iccHelper.writeStringTo8BitUnpacked(3, str);
  do_check_eq(iccHelper.read8BitUnpackedToString(3), str);

  // 2 GSM extended alphabets cost 4 octets, but maximum is 3, so only the 1st
  // alphabet can be written.
  str = "\u000c\u000c";
  iccHelper.writeStringTo8BitUnpacked(3, str);
  helper.writeHexOctet(0xff); // dummy octet.
  do_check_eq(iccHelper.read8BitUnpackedToString(4), str.substring(0, 1));

  run_next_test();
});

/**
 * Verify ICCPDUHelper.readAlphaIdentifier
 */
add_test(function test_read_alpha_identifier() {
  let worker = newUint8Worker();
  let context = worker.ContextPool._contexts[0];
  let helper = context.GsmPDUHelper;
  let iccHelper = context.ICCPDUHelper;

  // UCS2: 0x80
  let text = "TEST";
  helper.writeHexOctet(0x80);
  helper.writeUCS2String(text);
  // Also write two unused octets.
  let ffLen = 2;
  for (let i = 0; i < ffLen; i++) {
    helper.writeHexOctet(0xff);
  }
  do_check_eq(iccHelper.readAlphaIdentifier(1 + (2 * text.length) + ffLen), text);

  // UCS2: 0x81
  let array = [0x81, 0x08, 0xd2, 0x4d, 0x6f, 0x7a, 0x69, 0x6c, 0x6c, 0x61, 0xca, 0xff, 0xff];
  for (let i = 0; i < array.length; i++) {
    helper.writeHexOctet(array[i]);
  }
  do_check_eq(iccHelper.readAlphaIdentifier(array.length), "Mozilla\u694a");

  // UCS2: 0x82
  let array2 = [0x82, 0x08, 0x69, 0x00, 0x4d, 0x6f, 0x7a, 0x69, 0x6c, 0x6c, 0x61, 0xca, 0xff, 0xff];
  for (let i = 0; i < array2.length; i++) {
    helper.writeHexOctet(array2[i]);
  }
  do_check_eq(iccHelper.readAlphaIdentifier(array2.length), "Mozilla\u694a");

  // GSM 8 Bit Unpacked
  const langTable = PDU_NL_LOCKING_SHIFT_TABLES[PDU_NL_IDENTIFIER_DEFAULT];
  for (let i = 0; i < PDU_NL_EXTENDED_ESCAPE; i++) {
    helper.writeHexOctet(i);
  }
  do_check_eq(iccHelper.readAlphaIdentifier(PDU_NL_EXTENDED_ESCAPE),
              langTable.substring(0, PDU_NL_EXTENDED_ESCAPE));

  run_next_test();
});

/**
 * Verify ICCPDUHelper.writeAlphaIdentifier
 */
add_test(function test_write_alpha_identifier() {
  let worker = newUint8Worker();
  let context = worker.ContextPool._contexts[0];
  let helper = context.GsmPDUHelper;
  let iccHelper = context.ICCPDUHelper;
  // Length of trailing 0xff.
  let ffLen = 2;

  // Removal
  iccHelper.writeAlphaIdentifier(10, null);
  do_check_eq(iccHelper.readAlphaIdentifier(10), "");

  // GSM 8 bit
  let str = "Mozilla";
  iccHelper.writeAlphaIdentifier(str.length + ffLen, str);
  do_check_eq(iccHelper.readAlphaIdentifier(str.length + ffLen), str);

  // UCS2
  str = "Mozilla\u694a";
  iccHelper.writeAlphaIdentifier(str.length * 2 + ffLen, str);
  // * 2 for each character will be encoded to UCS2 alphabets.
  do_check_eq(iccHelper.readAlphaIdentifier(str.length * 2 + ffLen), str);

  // Test with maximum octets written.
  // 1 coding scheme (0x80) and 1 UCS2 character, total 3 octets.
  str = "\u694a";
  iccHelper.writeAlphaIdentifier(3, str);
  do_check_eq(iccHelper.readAlphaIdentifier(3), str);

  // 1 coding scheme (0x80) and 2 UCS2 characters, total 5 octets.
  // numOctets is limited to 4, so only 1 UCS2 character can be written.
  str = "\u694a\u694a";
  iccHelper.writeAlphaIdentifier(4, str);
  helper.writeHexOctet(0xff); // dummy octet.
  do_check_eq(iccHelper.readAlphaIdentifier(5), str.substring(0, 1));

  // Write 0 octet.
  iccHelper.writeAlphaIdentifier(0, "1");
  helper.writeHexOctet(0xff); // dummy octet.
  do_check_eq(iccHelper.readAlphaIdentifier(1), "");

  run_next_test();
});

/**
 * Verify ICCPDUHelper.readAlphaIdDiallingNumber
 */
add_test(function test_read_alpha_id_dialling_number() {
  let worker = newUint8Worker();
  let context = worker.ContextPool._contexts[0];
  let helper = context.GsmPDUHelper;
  let iccHelper = context.ICCPDUHelper;
  let buf = context.Buf;
  const recordSize = 32;

  function testReadAlphaIdDiallingNumber(contact) {
    iccHelper.readAlphaIdentifier = function () {
      return contact.alphaId;
    };

    iccHelper.readNumberWithLength = function () {
      return contact.number;
    };

    let strLen = recordSize * 2;
    buf.writeInt32(strLen);     // fake length
    helper.writeHexOctet(0xff); // fake CCP
    helper.writeHexOctet(0xff); // fake EXT1
    buf.writeStringDelimiter(strLen);

    let contactR = iccHelper.readAlphaIdDiallingNumber(recordSize);
    if (contact.alphaId == "" && contact.number == "") {
      do_check_eq(contactR, null);
    } else {
      do_check_eq(contactR.alphaId, contact.alphaId);
      do_check_eq(contactR.number, contact.number);
    }
  }

  testReadAlphaIdDiallingNumber({alphaId: "AlphaId", number: "0987654321"});
  testReadAlphaIdDiallingNumber({alphaId: "", number: ""});

  run_next_test();
});

/**
 * Verify ICCPDUHelper.writeAlphaIdDiallingNumber
 */
add_test(function test_write_alpha_id_dialling_number() {
  let worker = newUint8Worker();
  let context = worker.ContextPool._contexts[0];
  let helper = context.ICCPDUHelper;
  const recordSize = 32;

  // Write a normal contact.
  let contactW = {
    alphaId: "Mozilla",
    number: "1234567890"
  };
  helper.writeAlphaIdDiallingNumber(recordSize, contactW.alphaId,
                                    contactW.number);

  let contactR = helper.readAlphaIdDiallingNumber(recordSize);
  do_check_eq(contactW.alphaId, contactR.alphaId);
  do_check_eq(contactW.number, contactR.number);

  // Write a contact with alphaId encoded in UCS2 and number has '+'.
  let contactUCS2 = {
    alphaId: "火狐",
    number: "+1234567890"
  };
  helper.writeAlphaIdDiallingNumber(recordSize, contactUCS2.alphaId,
                                    contactUCS2.number);
  contactR = helper.readAlphaIdDiallingNumber(recordSize);
  do_check_eq(contactUCS2.alphaId, contactR.alphaId);
  do_check_eq(contactUCS2.number, contactR.number);

  // Write a null contact (Removal).
  helper.writeAlphaIdDiallingNumber(recordSize);
  contactR = helper.readAlphaIdDiallingNumber(recordSize);
  do_check_eq(contactR, null);

  // Write a longer alphaId/dialling number
  // Dialling Number : Maximum 20 digits(10 octets).
  // Alpha Identifier: 32(recordSize) - 14 (10 octets for Dialling Number, 1
  //                   octet for TON/NPI, 1 for number length octet, and 2 for
  //                   Ext) = Maximum 18 octets.
  let longContact = {
    alphaId: "AAAAAAAAABBBBBBBBBCCCCCCCCC",
    number: "123456789012345678901234567890",
  };
  helper.writeAlphaIdDiallingNumber(recordSize, longContact.alphaId,
                                    longContact.number);
  contactR = helper.readAlphaIdDiallingNumber(recordSize);
  do_check_eq(contactR.alphaId, "AAAAAAAAABBBBBBBBB");
  do_check_eq(contactR.number, "12345678901234567890");

  // Add '+' to number and test again.
  longContact.number = "+123456789012345678901234567890";
  helper.writeAlphaIdDiallingNumber(recordSize, longContact.alphaId,
                                    longContact.number);
  contactR = helper.readAlphaIdDiallingNumber(recordSize);
  do_check_eq(contactR.alphaId, "AAAAAAAAABBBBBBBBB");
  do_check_eq(contactR.number, "+12345678901234567890");

  run_next_test();
});

/**
 * Verify ICCPDUHelper.writeDiallingNumber
 */
add_test(function test_write_dialling_number() {
  let worker = newUint8Worker();
  let context = worker.ContextPool._contexts[0];
  let helper = context.ICCPDUHelper;

  // with +
  let number = "+123456";
  let len = 4;
  helper.writeDiallingNumber(number);
  do_check_eq(helper.readDiallingNumber(len), number);

  // without +
  number = "987654";
  len = 4;
  helper.writeDiallingNumber(number);
  do_check_eq(helper.readDiallingNumber(len), number);

  number = "9876543";
  len = 5;
  helper.writeDiallingNumber(number);
  do_check_eq(helper.readDiallingNumber(len), number);

  run_next_test();
});

/**
 * Verify ICCPDUHelper.readNumberWithLength
 */
add_test(function test_read_number_with_length() {
  let worker = newUint8Worker();
  let context = worker.ContextPool._contexts[0];
  let helper = context.GsmPDUHelper;
  let iccHelper = context.ICCPDUHelper;
  let number = "123456789";

  iccHelper.readDiallingNumber = function (numLen) {
    return number.substring(0, numLen);
  };

  helper.writeHexOctet(number.length + 1);
  helper.writeHexOctet(PDU_TOA_ISDN);
  do_check_eq(iccHelper.readNumberWithLength(), number);

  helper.writeHexOctet(0xff);
  do_check_eq(iccHelper.readNumberWithLength(), null);

  run_next_test();
});

/**
 * Verify ICCPDUHelper.writeNumberWithLength
 */
add_test(function test_write_number_with_length() {
  let worker = newUint8Worker();
  let context = worker.ContextPool._contexts[0];
  let helper = context.GsmPDUHelper;
  let iccHelper = context.ICCPDUHelper;

  function test(number, expectedNumber) {
    expectedNumber = expectedNumber || number;
    iccHelper.writeNumberWithLength(number);
    let numLen = helper.readHexOctet();
    do_check_eq(expectedNumber, iccHelper.readDiallingNumber(numLen));
    for (let i = 0; i < (ADN_MAX_BCD_NUMBER_BYTES - numLen); i++) {
      do_check_eq(0xff, helper.readHexOctet());
    }
  }

  // without +
  test("123456789");

  // with +
  test("+987654321");

  // extended BCD coding
  test("1*2#3,4*5#6,");

  // with + and extended BCD coding
  test("+1*2#3,4*5#6,");

  // non-supported characters should not be written.
  test("(1)23-456+789", "123456789");

  test("++(01)2*3-4#5,6+7(8)9*0#1,", "+012*34#5,6789*0#1,");

  // null
  iccHelper.writeNumberWithLength(null);
  for (let i = 0; i < (ADN_MAX_BCD_NUMBER_BYTES + 1); i++) {
    do_check_eq(0xff, helper.readHexOctet());
  }

  run_next_test();
});

/**
 * Verify GsmPDUHelper.writeTimestamp
 */
add_test(function test_write_timestamp() {
  let worker = newUint8Worker();
  let context = worker.ContextPool._contexts[0];
  let helper = context.GsmPDUHelper;

  // current date
  let dateInput = new Date();
  let dateOutput = new Date();
  helper.writeTimestamp(dateInput);
  dateOutput.setTime(helper.readTimestamp());

  do_check_eq(dateInput.getFullYear(), dateOutput.getFullYear());
  do_check_eq(dateInput.getMonth(), dateOutput.getMonth());
  do_check_eq(dateInput.getDate(), dateOutput.getDate());
  do_check_eq(dateInput.getHours(), dateOutput.getHours());
  do_check_eq(dateInput.getMinutes(), dateOutput.getMinutes());
  do_check_eq(dateInput.getSeconds(), dateOutput.getSeconds());
  do_check_eq(dateInput.getTimezoneOffset(), dateOutput.getTimezoneOffset());

  // 2034-01-23 12:34:56 -0800 GMT
  let time = Date.UTC(2034, 1, 23, 12, 34, 56);
  time = time - (8 * 60 * 60 * 1000);
  dateInput.setTime(time);
  helper.writeTimestamp(dateInput);
  dateOutput.setTime(helper.readTimestamp());

  do_check_eq(dateInput.getFullYear(), dateOutput.getFullYear());
  do_check_eq(dateInput.getMonth(), dateOutput.getMonth());
  do_check_eq(dateInput.getDate(), dateOutput.getDate());
  do_check_eq(dateInput.getHours(), dateOutput.getHours());
  do_check_eq(dateInput.getMinutes(), dateOutput.getMinutes());
  do_check_eq(dateInput.getSeconds(), dateOutput.getSeconds());
  do_check_eq(dateInput.getTimezoneOffset(), dateOutput.getTimezoneOffset());

  run_next_test();
});

/**
 * Verify GsmPDUHelper.octectToBCD and GsmPDUHelper.BCDToOctet
 */
add_test(function test_octect_BCD() {
  let worker = newUint8Worker();
  let context = worker.ContextPool._contexts[0];
  let helper = context.GsmPDUHelper;

  // 23
  let number = 23;
  let octet = helper.BCDToOctet(number);
  do_check_eq(helper.octetToBCD(octet), number);

  // 56
  number = 56;
  octet = helper.BCDToOctet(number);
  do_check_eq(helper.octetToBCD(octet), number);

  // 0x23
  octet = 0x23;
  number = helper.octetToBCD(octet);
  do_check_eq(helper.BCDToOctet(number), octet);

  // 0x56
  octet = 0x56;
  number = helper.octetToBCD(octet);
  do_check_eq(helper.BCDToOctet(number), octet);

  run_next_test();
});

/**
 * Verify ICCUtilsHelper.isICCServiceAvailable.
 */
add_test(function test_is_icc_service_available() {
  let worker = newUint8Worker();
  let context = worker.ContextPool._contexts[0];
  let ICCUtilsHelper = context.ICCUtilsHelper;
  let RIL = context.RIL;

  function test_table(sst, geckoService, simEnabled, usimEnabled) {
    RIL.iccInfoPrivate.sst = sst;
    RIL.appType = CARD_APPTYPE_SIM;
    do_check_eq(ICCUtilsHelper.isICCServiceAvailable(geckoService), simEnabled);
    RIL.appType = CARD_APPTYPE_USIM;
    do_check_eq(ICCUtilsHelper.isICCServiceAvailable(geckoService), usimEnabled);
  }

  test_table([0x08], "ADN", true, false);
  test_table([0x08], "FDN", false, false);
  test_table([0x08], "SDN", false, true);

  run_next_test();
});

/**
 * Verify ICCUtilsHelper.isGsm8BitAlphabet
 */
add_test(function test_is_gsm_8bit_alphabet() {
  let worker = newUint8Worker();
  let context = worker.ContextPool._contexts[0];
  let ICCUtilsHelper = context.ICCUtilsHelper;
  const langTable = PDU_NL_LOCKING_SHIFT_TABLES[PDU_NL_IDENTIFIER_DEFAULT];
  const langShiftTable = PDU_NL_SINGLE_SHIFT_TABLES[PDU_NL_IDENTIFIER_DEFAULT];

  do_check_eq(ICCUtilsHelper.isGsm8BitAlphabet(langTable), true);
  do_check_eq(ICCUtilsHelper.isGsm8BitAlphabet(langShiftTable), true);
  do_check_eq(ICCUtilsHelper.isGsm8BitAlphabet("\uaaaa"), false);

  run_next_test();
});

/**
 * Verify RIL.iccGetCardLockState("fdn")
 */
add_test(function test_icc_get_card_lock_state_fdn() {
  let worker = newUint8Worker();
  let context = worker.ContextPool._contexts[0];
  let ril = context.RIL;
  let buf = context.Buf;

  buf.sendParcel = function () {
    // Request Type.
    do_check_eq(this.readInt32(), REQUEST_QUERY_FACILITY_LOCK)

    // Token : we don't care.
    this.readInt32();

    // String Array Length.
    do_check_eq(this.readInt32(), ril.v5Legacy ? 3 : 4);

    // Facility.
    do_check_eq(this.readString(), ICC_CB_FACILITY_FDN);

    // Password.
    do_check_eq(this.readString(), "");

    // Service class.
    do_check_eq(this.readString(), (ICC_SERVICE_CLASS_VOICE |
                                    ICC_SERVICE_CLASS_DATA  |
                                    ICC_SERVICE_CLASS_FAX).toString());

    if (!ril.v5Legacy) {
      // AID. Ignore because it's from modem.
      this.readInt32();
    }

    run_next_test();
  };

  ril.iccGetCardLockState({lockType: "fdn"});
});

add_test(function test_get_network_name_from_icc() {
  let worker = newUint8Worker();
  let context = worker.ContextPool._contexts[0];
  let RIL = context.RIL;
  let ICCUtilsHelper = context.ICCUtilsHelper;

  function testGetNetworkNameFromICC(operatorData, expectedResult) {
    let result = ICCUtilsHelper.getNetworkNameFromICC(operatorData.mcc,
                                                      operatorData.mnc,
                                                      operatorData.lac);

    if (expectedResult == null) {
      do_check_eq(result, expectedResult);
    } else {
      do_check_eq(result.fullName, expectedResult.longName);
      do_check_eq(result.shortName, expectedResult.shortName);
    }
  }

  // Before EF_OPL and EF_PNN have been loaded.
  testGetNetworkNameFromICC({mcc: 123, mnc: 456, lac: 0x1000}, null);
  testGetNetworkNameFromICC({mcc: 321, mnc: 654, lac: 0x2000}, null);

  // Set HPLMN
  RIL.iccInfo.mcc = 123;
  RIL.iccInfo.mnc = 456;

  RIL.voiceRegistrationState = {
    cell: {
      gsmLocationAreaCode: 0x1000
    }
  };
  RIL.operator = {};

  // Set EF_PNN
  RIL.iccInfoPrivate = {
    PNN: [
      {"fullName": "PNN1Long", "shortName": "PNN1Short"},
      {"fullName": "PNN2Long", "shortName": "PNN2Short"},
      {"fullName": "PNN3Long", "shortName": "PNN3Short"},
      {"fullName": "PNN4Long", "shortName": "PNN4Short"}
    ]
  };

  // EF_OPL isn't available and current isn't in HPLMN,
  testGetNetworkNameFromICC({mcc: 321, mnc: 654, lac: 0x1000}, null);

  // EF_OPL isn't available and current is in HPLMN,
  // the first record of PNN should be returned.
  testGetNetworkNameFromICC({mcc: 123, mnc: 456, lac: 0x1000},
                            {longName: "PNN1Long", shortName: "PNN1Short"});

  // Set EF_OPL
  RIL.iccInfoPrivate.OPL = [
    {
      "mcc": 123,
      "mnc": 456,
      "lacTacStart": 0,
      "lacTacEnd": 0xFFFE,
      "pnnRecordId": 4
    },
    {
      "mcc": 321,
      "mnc": 654,
      "lacTacStart": 0,
      "lacTacEnd": 0x0010,
      "pnnRecordId": 3
    },
    {
      "mcc": 321,
      "mnc": 654,
      "lacTacStart": 0x0100,
      "lacTacEnd": 0x1010,
      "pnnRecordId": 2
    }
  ];

  // Both EF_PNN and EF_OPL are presented, and current PLMN is HPLMN,
  testGetNetworkNameFromICC({mcc: 123, mnc: 456, lac: 0x1000},
                            {longName: "PNN4Long", shortName: "PNN4Short"});

  // Current PLMN is not HPLMN, and according to LAC, we should get
  // the second PNN record.
  testGetNetworkNameFromICC({mcc: 321, mnc: 654, lac: 0x1000},
                            {longName: "PNN2Long", shortName: "PNN2Short"});

  // Current PLMN is not HPLMN, and according to LAC, we should get
  // the thrid PNN record.
  testGetNetworkNameFromICC({mcc: 321, mnc: 654, lac: 0x0001},
                            {longName: "PNN3Long", shortName: "PNN3Short"});

  run_next_test();
});

add_test(function test_path_id_for_spid_and_spn() {
  let worker = newWorker({
    postRILMessage: function fakePostRILMessage(data) {
      // Do nothing
    },
    postMessage: function fakePostMessage(message) {
      // Do nothing
    }});
  let context = worker.ContextPool._contexts[0];
  let RIL = context.RIL;
  let ICCFileHelper = context.ICCFileHelper;

  // Test SIM
  RIL.appType = CARD_APPTYPE_SIM;
  do_check_eq(ICCFileHelper.getEFPath(ICC_EF_SPDI),
              EF_PATH_MF_SIM + EF_PATH_DF_GSM);
  do_check_eq(ICCFileHelper.getEFPath(ICC_EF_SPN),
              EF_PATH_MF_SIM + EF_PATH_DF_GSM);

  // Test USIM
  RIL.appType = CARD_APPTYPE_USIM;
  do_check_eq(ICCFileHelper.getEFPath(ICC_EF_SPDI),
              EF_PATH_MF_SIM + EF_PATH_ADF_USIM);
  do_check_eq(ICCFileHelper.getEFPath(ICC_EF_SPDI),
              EF_PATH_MF_SIM + EF_PATH_ADF_USIM);
  run_next_test();
});

/**
 * Verify ICCUtilsHelper.parsePbrTlvs
 */
add_test(function test_parse_pbr_tlvs() {
  let worker = newUint8Worker();
  let context = worker.ContextPool._contexts[0];
  let buf = context.Buf;

  let pbrTlvs = [
    {tag: ICC_USIM_TYPE1_TAG,
     length: 0x0F,
     value: [{tag: ICC_USIM_EFADN_TAG,
              length: 0x03,
              value: [0x4F, 0x3A, 0x02]},
             {tag: ICC_USIM_EFIAP_TAG,
              length: 0x03,
              value: [0x4F, 0x25, 0x01]},
             {tag: ICC_USIM_EFPBC_TAG,
              length: 0x03,
              value: [0x4F, 0x09, 0x04]}]
    },
    {tag: ICC_USIM_TYPE2_TAG,
     length: 0x05,
     value: [{tag: ICC_USIM_EFEMAIL_TAG,
              length: 0x03,
              value: [0x4F, 0x50, 0x0B]},
             {tag: ICC_USIM_EFANR_TAG,
              length: 0x03,
              value: [0x4F, 0x11, 0x02]},
             {tag: ICC_USIM_EFANR_TAG,
              length: 0x03,
              value: [0x4F, 0x12, 0x03]}]
    },
    {tag: ICC_USIM_TYPE3_TAG,
     length: 0x0A,
     value: [{tag: ICC_USIM_EFCCP1_TAG,
              length: 0x03,
              value: [0x4F, 0x3D, 0x0A]},
             {tag: ICC_USIM_EFEXT1_TAG,
              length: 0x03,
              value: [0x4F, 0x4A, 0x03]}]
    },
  ];

  let pbr = context.ICCUtilsHelper.parsePbrTlvs(pbrTlvs);
  do_check_eq(pbr.adn.fileId, 0x4F3a);
  do_check_eq(pbr.iap.fileId, 0x4F25);
  do_check_eq(pbr.pbc.fileId, 0x4F09);
  do_check_eq(pbr.email.fileId, 0x4F50);
  do_check_eq(pbr.anr0.fileId, 0x4f11);
  do_check_eq(pbr.anr1.fileId, 0x4f12);
  do_check_eq(pbr.ccp1.fileId, 0x4F3D);
  do_check_eq(pbr.ext1.fileId, 0x4F4A);

  run_next_test();
});

/**
 * Verify ICCIOHelper.loadLinearFixedEF with recordSize.
 */
add_test(function test_load_linear_fixed_ef() {
  let worker = newUint8Worker();
  let context = worker.ContextPool._contexts[0];
  let ril = context.RIL;
  let io = context.ICCIOHelper;

  io.getResponse = function fakeGetResponse(options) {
    // When recordSize is provided, loadLinearFixedEF should call iccIO directly.
    do_check_true(false);
    run_next_test();
  };

  ril.iccIO = function fakeIccIO(options) {
    do_check_true(true);
    run_next_test();
  };

  io.loadLinearFixedEF({recordSize: 0x20});
});

/**
 * Verify ICCIOHelper.loadLinearFixedEF without recordSize.
 */
add_test(function test_load_linear_fixed_ef() {
  let worker = newUint8Worker();
  let context = worker.ContextPool._contexts[0];
  let ril = context.RIL;
  let io = context.ICCIOHelper;

  io.getResponse = function fakeGetResponse(options) {
    do_check_true(true);
    run_next_test();
  };

  ril.iccIO = function fakeIccIO(options) {
    // When recordSize is not provided, loadLinearFixedEF should call getResponse.
    do_check_true(false);
    run_next_test();
  };

  io.loadLinearFixedEF({});
});

/**
 * Verify ICCRecordHelper.readPBR
 */
add_test(function test_read_pbr() {
  let worker = newUint8Worker();
  let context = worker.ContextPool._contexts[0];
  let helper = context.GsmPDUHelper;
  let record = context.ICCRecordHelper;
  let buf    = context.Buf;
  let io     = context.ICCIOHelper;

  io.loadLinearFixedEF = function fakeLoadLinearFixedEF(options) {
    let pbr_1 = [
      0xa8, 0x05, 0xc0, 0x03, 0x4f, 0x3a, 0x01
    ];

    // Write data size
    buf.writeInt32(pbr_1.length * 2);

    // Write pbr
    for (let i = 0; i < pbr_1.length; i++) {
      helper.writeHexOctet(pbr_1[i]);
    }

    // Write string delimiter
    buf.writeStringDelimiter(pbr_1.length * 2);

    options.totalRecords = 2;
    if (options.callback) {
      options.callback(options);
    }
  };

  io.loadNextRecord = function fakeLoadNextRecord(options) {
    let pbr_2 = [
      0xff, 0xff, 0xff, 0xff, 0xff, 0xff
    ];

    options.p1++;
    if (options.callback) {
      options.callback(options);
    }
  };

  let successCb = function successCb(pbrs) {
    do_check_eq(pbrs[0].adn.fileId, 0x4f3a);
    do_check_eq(pbrs.length, 1);
  };

  let errorCb = function errorCb(errorMsg) {
    do_print("Reading EF_PBR failed, msg = " + errorMsg);
    do_check_true(false);
  };

  record.readPBR(successCb, errorCb);

  // Check cache pbrs when 2nd call
  let ifLoadEF = false;
  io.loadLinearFixedEF = function fakeLoadLinearFixedEF(options)  {
    ifLoadEF = true;
  }
  record.readPBR(successCb, errorCb);
  do_check_false(ifLoadEF);

  run_next_test();
});

/**
 * Verify ICCRecordHelper.readEmail
 */
add_test(function test_read_email() {
  let worker = newUint8Worker();
  let context = worker.ContextPool._contexts[0];
  let helper = context.GsmPDUHelper;
  let record = context.ICCRecordHelper;
  let buf    = context.Buf;
  let io     = context.ICCIOHelper;
  let recordSize;

  io.loadLinearFixedEF = function fakeLoadLinearFixedEF(options)  {
    let email_1 = [
      0x65, 0x6D, 0x61, 0x69, 0x6C,
      0x00, 0x6D, 0x6F, 0x7A, 0x69,
      0x6C, 0x6C, 0x61, 0x2E, 0x63,
      0x6F, 0x6D, 0x02, 0x23];

    // Write data size
    buf.writeInt32(email_1.length * 2);

    // Write email
    for (let i = 0; i < email_1.length; i++) {
      helper.writeHexOctet(email_1[i]);
    }

    // Write string delimiter
    buf.writeStringDelimiter(email_1.length * 2);

    recordSize = email_1.length;
    options.recordSize = recordSize;
    if (options.callback) {
      options.callback(options);
    }
  };

  function doTestReadEmail(type, expectedResult) {
    let fileId = 0x6a75;
    let recordNumber = 1;

    // fileId and recordNumber are dummy arguments.
    record.readEmail(fileId, type, recordNumber, function (email) {
      do_check_eq(email, expectedResult);
    });
  };

  doTestReadEmail(ICC_USIM_TYPE1_TAG, "email@mozilla.com$#");
  doTestReadEmail(ICC_USIM_TYPE2_TAG, "email@mozilla.com");
  do_check_eq(record._emailRecordSize, recordSize);

  run_next_test();
});

/**
 * Verify ICCRecordHelper.updateEmail
 */
add_test(function test_update_email() {
  const recordSize = 0x20;
  const recordNumber = 1;
  const fileId = 0x4f50;
  const NUM_TESTS = 2;
  let worker = newUint8Worker();
  let context = worker.ContextPool._contexts[0];
  let pduHelper = context.GsmPDUHelper;
  let iccHelper = context.ICCPDUHelper;
  let ril = context.RIL;
  ril.appType = CARD_APPTYPE_USIM;
  let recordHelper = context.ICCRecordHelper;
  let buf = context.Buf;
  let ioHelper = context.ICCIOHelper;
  let pbr = {email: {fileId: fileId, fileType: ICC_USIM_TYPE1_TAG},
             adn: {sfi: 1}};
  let count = 0;

  // Override.
  ioHelper.updateLinearFixedEF = function (options) {
    options.pathId = context.ICCFileHelper.getEFPath(options.fileId);
    options.command = ICC_COMMAND_UPDATE_RECORD;
    options.p1 = options.recordNumber;
    options.p2 = READ_RECORD_ABSOLUTE_MODE;
    options.p3 = recordSize;
    ril.iccIO(options);
  };

  function do_test(pbr, expectedEmail, expectedAdnRecordId) {
    buf.sendParcel = function () {
      count++;

      // Request Type.
      do_check_eq(this.readInt32(), REQUEST_SIM_IO);

      // Token : we don't care
      this.readInt32();

      // command.
      do_check_eq(this.readInt32(), ICC_COMMAND_UPDATE_RECORD);

      // fileId.
      do_check_eq(this.readInt32(), fileId);

      // pathId.
      do_check_eq(this.readString(),
                  EF_PATH_MF_SIM + EF_PATH_DF_TELECOM + EF_PATH_DF_PHONEBOOK);

      // p1.
      do_check_eq(this.readInt32(), recordNumber);

      // p2.
      do_check_eq(this.readInt32(), READ_RECORD_ABSOLUTE_MODE);

      // p3.
      do_check_eq(this.readInt32(), recordSize);

      // data.
      let strLen = this.readInt32();
      let email;
      if (pbr.email.fileType === ICC_USIM_TYPE1_TAG) {
        email = iccHelper.read8BitUnpackedToString(recordSize);
      } else {
        email = iccHelper.read8BitUnpackedToString(recordSize - 2);
        do_check_eq(pduHelper.readHexOctet(), pbr.adn.sfi);
        do_check_eq(pduHelper.readHexOctet(), expectedAdnRecordId);
      }
      this.readStringDelimiter(strLen);
      do_check_eq(email, expectedEmail);

      // pin2.
      do_check_eq(this.readString(), null);

      if (!ril.v5Legacy) {
        // AID. Ignore because it's from modem.
        this.readInt32();
      }

      if (count == NUM_TESTS) {
        run_next_test();
      }
    };
    recordHelper.updateEmail(pbr, recordNumber, expectedEmail, expectedAdnRecordId);
  }

  do_test(pbr, "test@mail.com");
  pbr.email.fileType = ICC_USIM_TYPE2_TAG;
  do_test(pbr, "test@mail.com", 1);
});

/**
 * Verify ICCRecordHelper.readANR
 */
add_test(function test_read_anr() {
  let worker = newUint8Worker();
  let context = worker.ContextPool._contexts[0];
  let helper = context.GsmPDUHelper;
  let record = context.ICCRecordHelper;
  let buf    = context.Buf;
  let io     = context.ICCIOHelper;
  let recordSize;

  io.loadLinearFixedEF = function fakeLoadLinearFixedEF(options)  {
    let anr_1 = [
      0x01, 0x05, 0x81, 0x10, 0x32,
      0x54, 0xF6, 0xFF, 0xFF];

    // Write data size
    buf.writeInt32(anr_1.length * 2);

    // Write anr
    for (let i = 0; i < anr_1.length; i++) {
      helper.writeHexOctet(anr_1[i]);
    }

    // Write string delimiter
    buf.writeStringDelimiter(anr_1.length * 2);

    recordSize = anr_1.length;
    options.recordSize = recordSize;
    if (options.callback) {
      options.callback(options);
    }
  };

  function doTestReadAnr(fileType, expectedResult) {
    let fileId = 0x4f11;
    let recordNumber = 1;

    // fileId and recordNumber are dummy arguments.
    record.readANR(fileId, fileType, recordNumber, function (anr) {
      do_check_eq(anr, expectedResult);
    });
  };

  doTestReadAnr(ICC_USIM_TYPE1_TAG, "0123456");
  do_check_eq(record._anrRecordSize, recordSize);

  run_next_test();
});

/**
 * Verify ICCRecordHelper.updateANR
 */
add_test(function test_update_anr() {
  const recordSize = 0x20;
  const recordNumber = 1;
  const fileId = 0x4f11;
  const NUM_TESTS = 2;
  let worker = newUint8Worker();
  let context = worker.ContextPool._contexts[0];
  let pduHelper = context.GsmPDUHelper;
  let iccHelper = context.ICCPDUHelper;
  let ril = context.RIL;
  ril.appType = CARD_APPTYPE_USIM;
  let recordHelper = context.ICCRecordHelper;
  let buf = context.Buf;
  let ioHelper = context.ICCIOHelper;
  let pbr = {anr0: {fileId: fileId, fileType: ICC_USIM_TYPE1_TAG},
             adn: {sfi: 1}};
  let count = 0;

  // Override.
  ioHelper.updateLinearFixedEF = function (options) {
    options.pathId = context.ICCFileHelper.getEFPath(options.fileId);
    options.command = ICC_COMMAND_UPDATE_RECORD;
    options.p1 = options.recordNumber;
    options.p2 = READ_RECORD_ABSOLUTE_MODE;
    options.p3 = recordSize;
    ril.iccIO(options);
  };

  function do_test(pbr, expectedANR, expectedAdnRecordId) {
    buf.sendParcel = function () {
      count++;

      // Request Type.
      do_check_eq(this.readInt32(), REQUEST_SIM_IO);

      // Token : we don't care
      this.readInt32();

      // command.
      do_check_eq(this.readInt32(), ICC_COMMAND_UPDATE_RECORD);

      // fileId.
      do_check_eq(this.readInt32(), fileId);

      // pathId.
      do_check_eq(this.readString(),
                  EF_PATH_MF_SIM + EF_PATH_DF_TELECOM + EF_PATH_DF_PHONEBOOK);

      // p1.
      do_check_eq(this.readInt32(), recordNumber);

      // p2.
      do_check_eq(this.readInt32(), READ_RECORD_ABSOLUTE_MODE);

      // p3.
      do_check_eq(this.readInt32(), recordSize);

      // data.
      let strLen = this.readInt32();
      // EF_AAS, ignore.
      pduHelper.readHexOctet();
      do_check_eq(iccHelper.readNumberWithLength(), expectedANR);
      // EF_CCP, ignore.
      pduHelper.readHexOctet();
      // EF_EXT1, ignore.
      pduHelper.readHexOctet();
      if (pbr.anr0.fileType === ICC_USIM_TYPE2_TAG) {
        do_check_eq(pduHelper.readHexOctet(), pbr.adn.sfi);
        do_check_eq(pduHelper.readHexOctet(), expectedAdnRecordId);
      }
      this.readStringDelimiter(strLen);

      // pin2.
      do_check_eq(this.readString(), null);

      if (!ril.v5Legacy) {
        // AID. Ignore because it's from modem.
        this.readInt32();
      }

      if (count == NUM_TESTS) {
        run_next_test();
      }
    };
    recordHelper.updateANR(pbr, recordNumber, expectedANR, expectedAdnRecordId);
  }

  do_test(pbr, "+123456789");
  pbr.anr0.fileType = ICC_USIM_TYPE2_TAG;
  do_test(pbr, "123456789", 1);
});

/**
 * Verify ICCRecordHelper.readIAP
 */
add_test(function test_read_iap() {
  let worker = newUint8Worker();
  let context = worker.ContextPool._contexts[0];
  let helper = context.GsmPDUHelper;
  let record = context.ICCRecordHelper;
  let buf    = context.Buf;
  let io     = context.ICCIOHelper;
  let recordSize;

  io.loadLinearFixedEF = function fakeLoadLinearFixedEF(options)  {
    let iap_1 = [0x01, 0x02];

    // Write data size/
    buf.writeInt32(iap_1.length * 2);

    // Write iap.
    for (let i = 0; i < iap_1.length; i++) {
      helper.writeHexOctet(iap_1[i]);
    }

    // Write string delimiter.
    buf.writeStringDelimiter(iap_1.length * 2);

    recordSize = iap_1.length;
    options.recordSize = recordSize;
    if (options.callback) {
      options.callback(options);
    }
  };

  function doTestReadIAP(expectedIAP) {
    const fileId = 0x4f17;
    const recordNumber = 1;

    let successCb = function successCb(iap) {
      for (let i = 0; i < iap.length; i++) {
        do_check_eq(expectedIAP[i], iap[i]);
      }
      run_next_test();
    }.bind(this);

    let errorCb = function errorCb(errorMsg) {
      do_print(errorMsg);
      do_check_true(false);
      run_next_test();
    }.bind(this);

    record.readIAP(fileId, recordNumber, successCb, errorCb);
  };

  doTestReadIAP([1, 2]);
});

/**
 * Verify ICCRecordHelper.updateIAP
 */
add_test(function test_update_iap() {
  const recordSize = 2;
  const recordNumber = 1;
  const fileId = 0x4f17;
  let worker = newUint8Worker();
  let context = worker.ContextPool._contexts[0];
  let pduHelper = context.GsmPDUHelper;
  let ril = context.RIL;
  ril.appType = CARD_APPTYPE_USIM;
  let recordHelper = context.ICCRecordHelper;
  let buf = context.Buf;
  let ioHelper = context.ICCIOHelper;
  let count = 0;

  // Override.
  ioHelper.updateLinearFixedEF = function (options) {
    options.pathId = context.ICCFileHelper.getEFPath(options.fileId);
    options.command = ICC_COMMAND_UPDATE_RECORD;
    options.p1 = options.recordNumber;
    options.p2 = READ_RECORD_ABSOLUTE_MODE;
    options.p3 = recordSize;
    ril.iccIO(options);
  };

  function do_test(expectedIAP) {
    buf.sendParcel = function () {
      // Request Type.
      do_check_eq(this.readInt32(), REQUEST_SIM_IO);

      // Token : we don't care
      this.readInt32();

      // command.
      do_check_eq(this.readInt32(), ICC_COMMAND_UPDATE_RECORD);

      // fileId.
      do_check_eq(this.readInt32(), fileId);

      // pathId.
      do_check_eq(this.readString(),
                  EF_PATH_MF_SIM + EF_PATH_DF_TELECOM + EF_PATH_DF_PHONEBOOK);

      // p1.
      do_check_eq(this.readInt32(), recordNumber);

      // p2.
      do_check_eq(this.readInt32(), READ_RECORD_ABSOLUTE_MODE);

      // p3.
      do_check_eq(this.readInt32(), recordSize);

      // data.
      let strLen = this.readInt32();
      for (let i = 0; i < recordSize; i++) {
        do_check_eq(expectedIAP[i], pduHelper.readHexOctet());
      }
      this.readStringDelimiter(strLen);

      // pin2.
      do_check_eq(this.readString(), null);

      if (!ril.v5Legacy) {
        // AID. Ignore because it's from modem.
        this.readInt32();
      }

      run_next_test();
    };
    recordHelper.updateIAP(fileId, recordNumber, expectedIAP);
  }

  do_test([1, 2]);
});

/**
 * Verify ICCRecordHelper.updateADNLike.
 */
add_test(function test_update_adn_like() {
  let worker = newUint8Worker();
  let context = worker.ContextPool._contexts[0];
  let ril = context.RIL;
  let record = context.ICCRecordHelper;
  let io = context.ICCIOHelper;
  let pdu = context.ICCPDUHelper;
  let buf = context.Buf;

  ril.appType = CARD_APPTYPE_SIM;
  const recordSize = 0x20;
  let fileId;

  // Override.
  io.updateLinearFixedEF = function (options) {
    options.pathId = context.ICCFileHelper.getEFPath(options.fileId);
    options.command = ICC_COMMAND_UPDATE_RECORD;
    options.p1 = options.recordNumber;
    options.p2 = READ_RECORD_ABSOLUTE_MODE;
    options.p3 = recordSize;
    ril.iccIO(options);
  };

  buf.sendParcel = function () {
    // Request Type.
    do_check_eq(this.readInt32(), REQUEST_SIM_IO);

    // Token : we don't care
    this.readInt32();

    // command.
    do_check_eq(this.readInt32(), ICC_COMMAND_UPDATE_RECORD);

    // fileId.
    do_check_eq(this.readInt32(), fileId);

    // pathId.
    do_check_eq(this.readString(), EF_PATH_MF_SIM + EF_PATH_DF_TELECOM);

    // p1.
    do_check_eq(this.readInt32(), 1);

    // p2.
    do_check_eq(this.readInt32(), READ_RECORD_ABSOLUTE_MODE);

    // p3.
    do_check_eq(this.readInt32(), 0x20);

    // data.
    let contact = pdu.readAlphaIdDiallingNumber(0x20);
    do_check_eq(contact.alphaId, "test");
    do_check_eq(contact.number, "123456");

    // pin2.
    if (fileId == ICC_EF_ADN) {
      do_check_eq(this.readString(), null);
    } else {
      do_check_eq(this.readString(), "1111");
    }

    if (!ril.v5Legacy) {
      // AID. Ignore because it's from modem.
      this.readInt32();
    }

    if (fileId == ICC_EF_FDN) {
      run_next_test();
    }
  };

  fileId = ICC_EF_ADN;
  record.updateADNLike(fileId,
                       {recordId: 1, alphaId: "test", number: "123456"});

  fileId = ICC_EF_FDN;
  record.updateADNLike(fileId,
                       {recordId: 1, alphaId: "test", number: "123456"},
                       "1111");
});

/**
 * Verify ICCRecordHelper.findFreeRecordId.
 */
add_test(function test_find_free_record_id() {
  let worker = newUint8Worker();
  let context = worker.ContextPool._contexts[0];
  let pduHelper = context.GsmPDUHelper;
  let recordHelper = context.ICCRecordHelper;
  let buf = context.Buf;
  let io  = context.ICCIOHelper;

  function writeRecord (record) {
    // Write data size
    buf.writeInt32(record.length * 2);

    for (let i = 0; i < record.length; i++) {
      pduHelper.writeHexOctet(record[i]);
    }

    // Write string delimiter
    buf.writeStringDelimiter(record.length * 2);
  }

  io.loadLinearFixedEF = function fakeLoadLinearFixedEF(options)  {
    // Some random data.
    let record = [0x12, 0x34, 0x56, 0x78, 0x90];
    options.p1 = 1;
    options.totalRecords = 2;
    writeRecord(record);
    if (options.callback) {
      options.callback(options);
    }
  };

  io.loadNextRecord = function fakeLoadNextRecord(options) {
    // Unused bytes.
    let record = [0xff, 0xff, 0xff, 0xff, 0xff];
    options.p1++;
    writeRecord(record);
    if (options.callback) {
      options.callback(options);
    }
  };

  let fileId = 0x0000; // Dummy.
  recordHelper.findFreeRecordId(
    fileId,
    function (recordId) {
      do_check_eq(recordId, 2);
      run_next_test();
    }.bind(this),
    function (errorMsg) {
      do_print(errorMsg);
      do_check_true(false);
      run_next_test();
    }.bind(this));
});

/**
 * Verify ICCContactHelper.readICCContacts
 */
add_test(function test_read_icc_contacts() {
  let worker = newUint8Worker();
  let context = worker.ContextPool._contexts[0];
  let record = context.ICCRecordHelper;
  let contactHelper = context.ICCContactHelper;
  let ril = context.RIL;

  function do_test(aSimType, aContactType, aExpectedContact, aEnhancedPhoneBook) {
    ril.appType = aSimType;
    ril._isCdma = (aSimType === CARD_APPTYPE_RUIM);
    ril.iccInfoPrivate.cst = (aEnhancedPhoneBook) ?
                                    [0x0, 0x0C, 0x0, 0x0, 0x0]:
                                    [0x0, 0x00, 0x0, 0x0, 0x0];

    // Override some functions to test.
    contactHelper.getContactFieldRecordId = function (pbr, contact, field, onsuccess, onerror) {
      onsuccess(1);
    };

    record.readPBR = function readPBR(onsuccess, onerror) {
      onsuccess([{adn:{fileId: 0x6f3a}, email: {}, anr0: {}}]);
    };

    record.readADNLike = function readADNLike(fileId, onsuccess, onerror) {
      onsuccess([{recordId: 1, alphaId: "name", number: "111111"}])
    };

    record.readEmail = function readEmail(fileId, fileType, recordNumber, onsuccess, onerror) {
      onsuccess("hello@mail.com");
    };

    record.readANR = function readANR(fileId, fileType, recordNumber, onsuccess, onerror) {
      onsuccess("123456");
    };

    let onsuccess = function onsuccess(contacts) {
      let contact = contacts[0];
      for (let key in contact) {
        do_print("check " + key);
        if (Array.isArray(contact[key])) {
          do_check_eq(contact[key][0], aExpectedContact[key]);
        } else {
          do_check_eq(contact[key], aExpectedContact[key]);
        }
      }
    };

    let onerror = function onerror(errorMsg) {
      do_print("readICCContacts failed: " + errorMsg);
      do_check_true(false);
    };

    contactHelper.readICCContacts(aSimType, aContactType, onsuccess, onerror);
  }

  let expectedContact1 = {
    pbrIndex: 0,
    recordId: 1,
    alphaId:  "name",
    number:   "111111"
  };

  let expectedContact2 = {
    pbrIndex: 0,
    recordId: 1,
    alphaId:  "name",
    number:   "111111",
    email:    "hello@mail.com",
    anr:      "123456"
  };

  // SIM
  do_print("Test read SIM adn contacts");
  do_test(CARD_APPTYPE_SIM, "adn", expectedContact1);

  do_print("Test read SIM fdn contacts");
  do_test(CARD_APPTYPE_SIM, "fdn", expectedContact1);

  // USIM
  do_print("Test read USIM adn contacts");
  do_test(CARD_APPTYPE_USIM, "adn", expectedContact2);

  do_print("Test read USIM fdn contacts");
  do_test(CARD_APPTYPE_USIM, "fdn", expectedContact1);

  // RUIM
  do_print("Test read RUIM adn contacts");
  do_test(CARD_APPTYPE_RUIM, "adn", expectedContact1);

  do_print("Test read RUIM fdn contacts");
  do_test(CARD_APPTYPE_RUIM, "fdn", expectedContact1);

  // RUIM with enhanced phone book
  do_print("Test read RUIM adn contacts with enhanced phone book");
  do_test(CARD_APPTYPE_RUIM, "adn", expectedContact2, true);

  do_print("Test read RUIM fdn contacts with enhanced phone book");
  do_test(CARD_APPTYPE_RUIM, "fdn", expectedContact1, true);

  run_next_test();
});

/**
 * Verify ICCContactHelper.updateICCContact with appType is CARD_APPTYPE_USIM.
 */
add_test(function test_update_icc_contact() {
  const ADN_RECORD_ID   = 100;
  const ADN_SFI         = 1;
  const IAP_FILE_ID     = 0x4f17;
  const EMAIL_FILE_ID   = 0x4f50;
  const EMAIL_RECORD_ID = 20;
  const ANR0_FILE_ID    = 0x4f11;
  const ANR0_RECORD_ID  = 30;

  let worker = newUint8Worker();
  let context = worker.ContextPool._contexts[0];
  let recordHelper = context.ICCRecordHelper;
  let contactHelper = context.ICCContactHelper;
  let ril = context.RIL;

<<<<<<< HEAD
  function do_test(aSimType, aContactType, aContact, aPin2, aFileType, aEnhancedPhoneBook) {
    ril.appType = aSimType;
    ril._isCdma = (aSimType === CARD_APPTYPE_RUIM);
    ril.iccInfoPrivate.cst = (aEnhancedPhoneBook) ? [0x0, 0x0C, 0x0, 0x0, 0x0]
                                                  : [0x0, 0x00, 0x0, 0x0, 0x0];
=======
  function do_test(aSimType, aContactType, aContact, aPin2, aFileType, aHaveIapIndex, aEnhancedPhoneBook) {
    worker.RIL.appType = aSimType;
    worker.RIL._isCdma = (aSimType === CARD_APPTYPE_RUIM);
    worker.RIL.iccInfoPrivate.cst = (aEnhancedPhoneBook) ?
                                    [0x0, 0x0C, 0x0, 0x0, 0x0]:
                                    [0x0, 0x00, 0x0, 0x0, 0x0];
>>>>>>> 874d663c

    recordHelper.readPBR = function (onsuccess, onerror) {
      if (aFileType === ICC_USIM_TYPE1_TAG) {
        onsuccess([{
          adn:   {fileId: ICC_EF_ADN},
          email: {fileId: EMAIL_FILE_ID,
                  fileType: ICC_USIM_TYPE1_TAG},
          anr0:  {fileId: ANR0_FILE_ID,
                  fileType: ICC_USIM_TYPE1_TAG}
        }]);
      } else if (aFileType === ICC_USIM_TYPE2_TAG) {
        onsuccess([{
          adn:   {fileId: ICC_EF_ADN,
                  sfi: ADN_SFI},
          iap:   {fileId: IAP_FILE_ID},
          email: {fileId: EMAIL_FILE_ID,
                  fileType: ICC_USIM_TYPE2_TAG,
                  indexInIAP: 0},
          anr0:  {fileId: ANR0_FILE_ID,
                  fileType: ICC_USIM_TYPE2_TAG,
                  indexInIAP: 1}
        }]);
      }
    };

    recordHelper.updateADNLike = function (fileId, contact, pin2, onsuccess, onerror) {
      if (aContactType === "fdn") {
        do_check_eq(fileId, ICC_EF_FDN);
      } else if (aContactType === "adn") {
        do_check_eq(fileId, ICC_EF_ADN);
      }
      do_check_eq(pin2, aPin2);
      do_check_eq(contact.alphaId, aContact.alphaId);
      do_check_eq(contact.number, aContact.number);
      onsuccess();
    };

    recordHelper.readIAP = function (fileId, recordNumber, onsuccess, onerror) {
      do_check_eq(fileId, IAP_FILE_ID);
      do_check_eq(recordNumber, ADN_RECORD_ID);
      onsuccess((aHaveIapIndex) ? [EMAIL_RECORD_ID, ANR0_RECORD_ID]
                                : [0xff, 0xff]);
    };

    recordHelper.updateIAP = function(fileId, recordNumber, iap, onsuccess, onerror) {
      do_check_eq(fileId, IAP_FILE_ID);
      do_check_eq(recordNumber, ADN_RECORD_ID);
      onsuccess();
    };

    recordHelper.updateEmail = function (pbr, recordNumber, email, adnRecordId, onsuccess, onerror) {
      do_check_eq(pbr.email.fileId, EMAIL_FILE_ID);
      if (pbr.email.fileType === ICC_USIM_TYPE1_TAG) {
        do_check_eq(recordNumber, ADN_RECORD_ID);
      } else if (pbr.email.fileType === ICC_USIM_TYPE2_TAG) {
        do_check_eq(recordNumber, EMAIL_RECORD_ID);
      }
      do_check_eq(email, aContact.email);
      onsuccess();
    };

    recordHelper.updateANR = function (pbr, recordNumber, number, adnRecordId, onsuccess, onerror) {
      do_check_eq(pbr.anr0.fileId, ANR0_FILE_ID);
      if (pbr.anr0.fileType === ICC_USIM_TYPE1_TAG) {
        do_check_eq(recordNumber, ADN_RECORD_ID);
      } else if (pbr.anr0.fileType === ICC_USIM_TYPE2_TAG) {
        do_check_eq(recordNumber, ANR0_RECORD_ID);
      }
      if (Array.isArray(aContact.anr)) {
        do_check_eq(number, aContact.anr[0]);
      }
      onsuccess();
    };

    recordHelper.findFreeRecordId = function(fileId, onsuccess, onerror) {
      let recordId = 0;
      if (fileId === EMAIL_FILE_ID) {
        recordId = EMAIL_RECORD_ID;
      } else if (fileId === ANR0_FILE_ID) {
        recordId = ANR0_RECORD_ID;
      }
      onsuccess(recordId);
    };

    let isSuccess = false;
    let onsuccess = function onsuccess() {
      do_print("updateICCContact success");
      isSuccess = true;
    };

    let onerror = function onerror(errorMsg) {
      do_print("updateICCContact failed: " + errorMsg);
    };

    contactHelper.updateICCContact(aSimType, aContactType, aContact, aPin2, onsuccess, onerror);
    do_check_true(isSuccess);
  }

  let contacts = [
    {
      pbrIndex: 0,
      recordId: ADN_RECORD_ID,
      alphaId:  "test",
      number:   "123456",
      email:    "test@mail.com",
      anr:      ["+654321"]
    },
    // a contact without email and anr.
    {
      pbrIndex: 0,
      recordId: ADN_RECORD_ID,
      alphaId:  "test2",
      number:   "123456",
    },
    // a contact with email but no anr.
    {
      pbrIndex: 0,
      recordId: ADN_RECORD_ID,
      alphaId:  "test3",
      number:   "123456",
      email:    "test@mail.com"
    },
    // a contact with anr but no email.
    {
      pbrIndex: 0,
      recordId: ADN_RECORD_ID,
      alphaId:  "test4",
      number:   "123456",
      anr:      ["+654321"]
    }];

  for (let i = 0; i < contacts.length; i++) {
    let contact = contacts[i];
    // SIM
    do_print("Test update SIM adn contacts");
    do_test(CARD_APPTYPE_SIM, "adn", contact);

    do_print("Test update SIM fdn contacts");
    do_test(CARD_APPTYPE_SIM, "fdn", contact, "1234");

    // USIM
    do_print("Test update USIM adn contacts");
    do_test(CARD_APPTYPE_USIM, "adn", contact, null, ICC_USIM_TYPE1_TAG);
    do_test(CARD_APPTYPE_USIM, "adn", contact, null, ICC_USIM_TYPE2_TAG, true);
    do_test(CARD_APPTYPE_USIM, "adn", contact, null, ICC_USIM_TYPE2_TAG, false);

    do_print("Test update USIM fdn contacts");
    do_test(CARD_APPTYPE_USIM, "fdn", contact, "1234");

    // RUIM
    do_print("Test update RUIM adn contacts");
    do_test(CARD_APPTYPE_RUIM, "adn", contact);

    do_print("Test update RUIM fdn contacts");
    do_test(CARD_APPTYPE_RUIM, "fdn", contact, "1234");

    // RUIM with enhanced phone book
    do_print("Test update RUIM adn contacts with enhanced phone book");
    do_test(CARD_APPTYPE_RUIM, "adn", contact, null, ICC_USIM_TYPE1_TAG, null, true);
    do_test(CARD_APPTYPE_RUIM, "adn", contact, null, ICC_USIM_TYPE2_TAG, true, true);
    do_test(CARD_APPTYPE_RUIM, "adn", contact, null, ICC_USIM_TYPE2_TAG, false, true);

    do_print("Test update RUIM fdn contacts with enhanced phone book");
    do_test(CARD_APPTYPE_RUIM, "fdn", contact, "1234", null, true);
  }

  run_next_test();
});

/**
 * Verify updateICCContact with removal of anr and email with File Type 1.
 */
add_test(function test_update_icc_contact_with_remove_type1_attr() {
  const ADN_RECORD_ID   = 100;
  const IAP_FILE_ID     = 0x4f17;
  const EMAIL_FILE_ID   = 0x4f50;
  const EMAIL_RECORD_ID = 20;
  const ANR0_FILE_ID    = 0x4f11;
  const ANR0_RECORD_ID  = 30;

  let worker = newUint8Worker();
  let context = worker.ContextPool._contexts[0];
  let recordHelper = context.ICCRecordHelper;
  let contactHelper = context.ICCContactHelper;

  recordHelper.updateADNLike = function(fileId, contact, pin2, onsuccess, onerror) {
    onsuccess();
  };

  let contact = {
    pbrIndex: 0,
    recordId: ADN_RECORD_ID,
    alphaId:  "test2",
    number:   "123456",
  };

  recordHelper.readIAP = function(fileId, recordNumber, onsuccess, onerror) {
    onsuccess([EMAIL_RECORD_ID, ANR0_RECORD_ID]);
  };

  recordHelper.updateEmail = function(pbr, recordNumber, email, adnRecordId, onsuccess, onerror) {
    do_check_true(email == null);
    onsuccess();
  };

  recordHelper.updateANR = function(pbr, recordNumber, number, adnRecordId, onsuccess, onerror) {
    do_check_true(number == null);
    onsuccess();
  };

  function do_test(type) {
    recordHelper.readPBR = function(onsuccess, onerror) {
      if (type == ICC_USIM_TYPE1_TAG) {
        onsuccess([{
          adn:   {fileId: ICC_EF_ADN},
          email: {fileId: EMAIL_FILE_ID,
                  fileType: ICC_USIM_TYPE1_TAG},
          anr0:  {fileId: ANR0_FILE_ID,
                  fileType: ICC_USIM_TYPE1_TAG}}]);
      } else {
        onsuccess([{
          adn:   {fileId: ICC_EF_ADN},
          iap:   {fileId: IAP_FILE_ID},
          email: {fileId: EMAIL_FILE_ID,
                  fileType: ICC_USIM_TYPE2_TAG,
                  indexInIAP: 0},
          anr0:  {fileId: ANR0_FILE_ID,
                  fileType: ICC_USIM_TYPE2_TAG,
                  indexInIAP: 1}}]);
      }
    };

    let successCb = function() {
      do_check_true(true);
    };

    let errorCb = function(errorMsg) {
      do_print(errorMsg);
      do_check_true(false);
    };

    contactHelper.updateICCContact(CARD_APPTYPE_USIM, "adn", contact, null, successCb, errorCb);
  }

  do_test(ICC_USIM_TYPE1_TAG);
  do_test(ICC_USIM_TYPE2_TAG);

  run_next_test();
});

/**
 * Verify ICCContactHelper.findFreeICCContact in SIM
 */
add_test(function test_find_free_icc_contact_sim() {
  let worker = newUint8Worker();
  let context = worker.ContextPool._contexts[0];
  let recordHelper = context.ICCRecordHelper;
  let contactHelper = context.ICCContactHelper;
  // Correct record Id starts with 1, so put a null element at index 0.
  let records = [null];
  const MAX_RECORDS = 3;
  const PBR_INDEX = 0;

  recordHelper.findFreeRecordId = function (fileId, onsuccess, onerror) {
    if (records.length > MAX_RECORDS) {
      onerror("No free record found.");
      return;
    }

    onsuccess(records.length);
  };

  let successCb = function (pbrIndex, recordId) {
    do_check_eq(pbrIndex, PBR_INDEX);
    records[recordId] = {};
  };

  let errorCb = function (errorMsg) {
    do_print(errorMsg);
    do_check_true(false);
  };

  for (let i = 0; i < MAX_RECORDS; i++) {
    contactHelper.findFreeICCContact(CARD_APPTYPE_SIM, "adn", successCb, errorCb);
  }
  // The 1st element, records[0], is null.
  do_check_eq(records.length - 1, MAX_RECORDS);

  // Now the EF is full, so finding a free one should result failure.
  successCb = function (pbrIndex, recordId) {
    do_check_true(false);
  };

  errorCb = function (errorMsg) {
    do_check_true(errorMsg === "No free record found.");
  };
  contactHelper.findFreeICCContact(CARD_APPTYPE_SIM, "adn", successCb, errorCb);

  run_next_test();
});

/**
 * Verify ICCContactHelper.findFreeICCContact in USIM
 */
add_test(function test_find_free_icc_contact_usim() {
  let worker = newUint8Worker();
  let context = worker.ContextPool._contexts[0];
  let recordHelper = context.ICCRecordHelper;
  let contactHelper = context.ICCContactHelper;
  const ADN1_FILE_ID = 0x6f3a;
  const ADN2_FILE_ID = 0x6f3b;
  const MAX_RECORDS = 3;

  // The adn in the first phonebook set has already two records, which means
  // only 1 free record remained.
  let pbrs = [{adn: {fileId: ADN1_FILE_ID, records: [null, {}, {}]}},
              {adn: {fileId: ADN2_FILE_ID, records: [null]}}];

  recordHelper.readPBR = function readPBR(onsuccess, onerror) {
    onsuccess(pbrs);
  };

  recordHelper.findFreeRecordId = function (fileId, onsuccess, onerror) {
    let pbr = (fileId == ADN1_FILE_ID ? pbrs[0]: pbrs[1]);
    if (pbr.adn.records.length > MAX_RECORDS) {
      onerror("No free record found.");
      return;
    }

    onsuccess(pbr.adn.records.length);
  };

  let successCb = function (pbrIndex, recordId) {
    do_check_eq(pbrIndex, 0);
    pbrs[pbrIndex].adn.records[recordId] = {};
  };

  let errorCb = function (errorMsg) {
    do_check_true(false);
  };

  contactHelper.findFreeICCContact(CARD_APPTYPE_USIM, "adn", successCb, errorCb);

  // Now the EF_ADN in the 1st phonebook set is full, so the next free contact
  // will come from the 2nd phonebook set.
  successCb = function (pbrIndex, recordId) {
    do_check_eq(pbrIndex, 1);
    do_check_eq(recordId, 1);
  }
  contactHelper.findFreeICCContact(CARD_APPTYPE_USIM, "adn", successCb, errorCb);

  run_next_test();
});

/**
 * Test error message returned in onerror for readICCContacts.
 */
add_test(function test_error_message_read_icc_contact () {
  let worker = newUint8Worker();
  let context = worker.ContextPool._contexts[0];
  let ril = context.RIL;

  function do_test(options, expectedErrorMsg) {
    ril.sendChromeMessage = function (message) {
      do_check_eq(message.errorMsg, expectedErrorMsg);
    }
    ril.readICCContacts(options);
  }

  // Error 1, didn't specify correct contactType.
  do_test({}, CONTACT_ERR_REQUEST_NOT_SUPPORTED);

  // Error 2, specifying a non-supported contactType.
  ril.appType = CARD_APPTYPE_USIM;
  do_test({contactType: "sdn"}, CONTACT_ERR_CONTACT_TYPE_NOT_SUPPORTED);

  // Error 3, suppose we update the supported PBR fields in USIM_PBR_FIELDS,
  // but forget to add implemenetations for it.
  USIM_PBR_FIELDS.push("pbc");
  do_test({contactType: "adn"}, CONTACT_ERR_FIELD_NOT_SUPPORTED);

  run_next_test();
});

/**
 * Test error message returned in onerror for updateICCContact.
 */
add_test(function test_error_message_update_icc_contact() {
  let worker = newUint8Worker();
  let context = worker.ContextPool._contexts[0];
  let ril = context.RIL;

  const ICCID = "123456789";
  ril.iccInfo.iccid = ICCID;

  function do_test(options, expectedErrorMsg) {
    ril.sendChromeMessage = function (message) {
      do_check_eq(message.errorMsg, expectedErrorMsg);
    }
    ril.updateICCContact(options);
  }

  // Error 1, didn't specify correct contactType.
  do_test({}, CONTACT_ERR_REQUEST_NOT_SUPPORTED);

  // Error 2, specifying a correct contactType, but without providing 'contact'.
  do_test({contactType: "adn"}, CONTACT_ERR_REQUEST_NOT_SUPPORTED);

  // Error 3, specifying a non-supported contactType.
  ril.appType = CARD_APPTYPE_USIM;
  do_test({contactType: "sdn", contact: {}}, CONTACT_ERR_CONTACT_TYPE_NOT_SUPPORTED);

  // Error 4, without supplying pin2.
  do_test({contactType: "fdn", contact: {contactId: ICCID + "1"}}, GECKO_ERROR_SIM_PIN2);

  // Error 5, No free record found in EF_ADN.
  let record = context.ICCRecordHelper;
  record.readPBR = function (onsuccess, onerror) {
    onsuccess([{adn: {fileId: 0x4f3a}}]);
  };

  let io = context.ICCIOHelper;
  io.loadLinearFixedEF = function (options) {
    options.totalRecords = 1;
    options.p1 = 1;
    options.callback(options);
  };

  do_test({contactType: "adn", contact: {}}, CONTACT_ERR_NO_FREE_RECORD_FOUND);

  // Error 6, ICC IO Error.
  io.loadLinearFixedEF = function (options) {
    ril[REQUEST_SIM_IO](0, {rilRequestError: ERROR_GENERIC_FAILURE});
  };
  do_test({contactType: "adn", contact: {contactId: ICCID + "1"}},
          GECKO_ERROR_GENERIC_FAILURE);

  // Error 7, suppose we update the supported PBR fields in USIM_PBR_FIELDS,
  // but forget to add implemenetations for it.
  USIM_PBR_FIELDS.push("pbc");
  do_test({contactType: "adn", contact: {contactId: ICCID + "1"}},
          CONTACT_ERR_FIELD_NOT_SUPPORTED);

  // Error 8, EF_PBR doesn't exist.
  record.readPBR = function (onsuccess, onerror) {
    onsuccess([]);
  };

  do_test({contactType: "adn", contact: {contactId: ICCID + "1"}},
          CONTACT_ERR_CANNOT_ACCESS_PHONEBOOK);

  run_next_test();
});

add_test(function test_personalization_state() {
  let worker = newUint8Worker();
  let context = worker.ContextPool._contexts[0];
  let ril = context.RIL;

  context.ICCRecordHelper.readICCID = function fakeReadICCID() {};

  function testPersonalization(cardPersoState, geckoCardState) {
    let iccStatus = {
      cardState: CARD_STATE_PRESENT,
      gsmUmtsSubscriptionAppIndex: 0,
      apps: [
        {
          app_state: CARD_APPSTATE_SUBSCRIPTION_PERSO,
          perso_substate: cardPersoState
        }],
    };

    ril._processICCStatus(iccStatus);
    do_check_eq(ril.cardState, geckoCardState);
  }

  testPersonalization(CARD_PERSOSUBSTATE_SIM_NETWORK,
                      GECKO_CARDSTATE_NETWORK_LOCKED);
  testPersonalization(CARD_PERSOSUBSTATE_SIM_CORPORATE,
                      GECKO_CARDSTATE_CORPORATE_LOCKED);
  testPersonalization(CARD_PERSOSUBSTATE_SIM_SERVICE_PROVIDER,
                      GECKO_CARDSTATE_SERVICE_PROVIDER_LOCKED);
  testPersonalization(CARD_PERSOSUBSTATE_SIM_NETWORK_PUK,
                      GECKO_CARDSTATE_NETWORK_PUK_REQUIRED);
  testPersonalization(CARD_PERSOSUBSTATE_SIM_CORPORATE_PUK,
                      GECKO_CARDSTATE_CORPORATE_PUK_REQUIRED);
  testPersonalization(CARD_PERSOSUBSTATE_SIM_SERVICE_PROVIDER_PUK,
                      GECKO_CARDSTATE_SERVICE_PROVIDER_PUK_REQUIRED);
  testPersonalization(CARD_PERSOSUBSTATE_READY,
                      GECKO_CARDSTATE_PERSONALIZATION_READY);

  run_next_test();
});

/**
 * Verify SIM app_state in _processICCStatus
 */
add_test(function test_card_app_state() {
  let worker = newUint8Worker();
  let context = worker.ContextPool._contexts[0];
  let ril = context.RIL;

  context.ICCRecordHelper.readICCID = function fakeReadICCID() {};

  function testCardAppState(cardAppState, geckoCardState) {
    let iccStatus = {
      cardState: CARD_STATE_PRESENT,
      gsmUmtsSubscriptionAppIndex: 0,
      apps: [
      {
        app_state: cardAppState
      }],
    };

    ril._processICCStatus(iccStatus);
    do_check_eq(ril.cardState, geckoCardState);
  }

  testCardAppState(CARD_APPSTATE_ILLEGAL,
                   GECKO_CARDSTATE_ILLEGAL);
  testCardAppState(CARD_APPSTATE_PIN,
                   GECKO_CARDSTATE_PIN_REQUIRED);
  testCardAppState(CARD_APPSTATE_PUK,
                   GECKO_CARDSTATE_PUK_REQUIRED);
  testCardAppState(CARD_APPSTATE_READY,
                   GECKO_CARDSTATE_READY);
  testCardAppState(CARD_APPSTATE_UNKNOWN,
                   GECKO_CARDSTATE_UNKNOWN);
  testCardAppState(CARD_APPSTATE_DETECTED,
                   GECKO_CARDSTATE_UNKNOWN);

  run_next_test();
});

/**
 * Verify permanent blocked for ICC.
 */
add_test(function test_icc_permanent_blocked() {
  let worker = newUint8Worker();
  let context = worker.ContextPool._contexts[0];
  let ril = context.RIL;

  context.ICCRecordHelper.readICCID = function fakeReadICCID() {};

  function testPermanentBlocked(pin1_replaced, universalPINState, pin1) {
    let iccStatus = {
      cardState: CARD_STATE_PRESENT,
      gsmUmtsSubscriptionAppIndex: 0,
      universalPINState: universalPINState,
      apps: [
      {
        pin1_replaced: pin1_replaced,
        pin1: pin1
      }]
    };

    ril._processICCStatus(iccStatus);
    do_check_eq(ril.cardState, GECKO_CARDSTATE_PERMANENT_BLOCKED);
  }

  testPermanentBlocked(1,
                       CARD_PINSTATE_ENABLED_PERM_BLOCKED,
                       CARD_PINSTATE_UNKNOWN);
  testPermanentBlocked(1,
                       CARD_PINSTATE_ENABLED_PERM_BLOCKED,
                       CARD_PINSTATE_ENABLED_PERM_BLOCKED);
  testPermanentBlocked(0,
                       CARD_PINSTATE_UNKNOWN,
                       CARD_PINSTATE_ENABLED_PERM_BLOCKED);

  run_next_test();
});

/**
 * Verify iccSetCardLock - Facility Lock.
 */
add_test(function test_set_icc_card_lock_facility_lock() {
  let worker = newUint8Worker();
  let context = worker.ContextPool._contexts[0];
  let aid = "123456789";
  let ril = context.RIL;
  ril.aid = aid;
  ril.v5Legacy = false;
  let buf = context.Buf;

  let GECKO_CARDLOCK_TO_FACILITIY_LOCK = {};
  GECKO_CARDLOCK_TO_FACILITIY_LOCK[GECKO_CARDLOCK_PIN] = ICC_CB_FACILITY_SIM;
  GECKO_CARDLOCK_TO_FACILITIY_LOCK[GECKO_CARDLOCK_FDN] = ICC_CB_FACILITY_FDN;

  let GECKO_CARDLOCK_TO_PASSWORD_TYPE = {};
  GECKO_CARDLOCK_TO_PASSWORD_TYPE[GECKO_CARDLOCK_PIN] = "pin";
  GECKO_CARDLOCK_TO_PASSWORD_TYPE[GECKO_CARDLOCK_FDN] = "pin2";

  const pin = "1234";
  const pin2 = "4321";
  let GECKO_CARDLOCK_TO_PASSWORD = {};
  GECKO_CARDLOCK_TO_PASSWORD[GECKO_CARDLOCK_PIN] = pin;
  GECKO_CARDLOCK_TO_PASSWORD[GECKO_CARDLOCK_FDN] = pin2;

  const serviceClass = ICC_SERVICE_CLASS_VOICE |
                       ICC_SERVICE_CLASS_DATA  |
                       ICC_SERVICE_CLASS_FAX;

  function do_test(aLock, aPassword, aEnabled) {
    buf.sendParcel = function fakeSendParcel () {
      // Request Type.
      do_check_eq(this.readInt32(), REQUEST_SET_FACILITY_LOCK);

      // Token : we don't care
      this.readInt32();

      let parcel = this.readStringList();
      do_check_eq(parcel.length, 5);
      do_check_eq(parcel[0], GECKO_CARDLOCK_TO_FACILITIY_LOCK[aLock]);
      do_check_eq(parcel[1], aEnabled ? "1" : "0");
      do_check_eq(parcel[2], GECKO_CARDLOCK_TO_PASSWORD[aLock]);
      do_check_eq(parcel[3], serviceClass.toString());
      do_check_eq(parcel[4], aid);
    };

    let lock = {lockType: aLock,
                enabled: aEnabled};
    lock[GECKO_CARDLOCK_TO_PASSWORD_TYPE[aLock]] = aPassword;

    ril.iccSetCardLock(lock);
  }

  do_test(GECKO_CARDLOCK_PIN, pin, true);
  do_test(GECKO_CARDLOCK_PIN, pin, false);
  do_test(GECKO_CARDLOCK_FDN, pin2, true);
  do_test(GECKO_CARDLOCK_FDN, pin2, false);

  run_next_test();
});

/**
 * Verify iccUnlockCardLock.
 */
add_test(function test_unlock_card_lock_corporateLocked() {
  let worker = newUint8Worker();
  let context = worker.ContextPool._contexts[0];
  let ril = context.RIL;
  let buf = context.Buf;
  const pin = "12345678";
  const puk = "12345678";

  let GECKO_CARDLOCK_TO_PASSWORD_TYPE = {};
  GECKO_CARDLOCK_TO_PASSWORD_TYPE[GECKO_CARDLOCK_NCK] = "pin";
  GECKO_CARDLOCK_TO_PASSWORD_TYPE[GECKO_CARDLOCK_CCK] = "pin";
  GECKO_CARDLOCK_TO_PASSWORD_TYPE[GECKO_CARDLOCK_SPCK] = "pin";
  GECKO_CARDLOCK_TO_PASSWORD_TYPE[GECKO_CARDLOCK_NCK_PUK] = "puk";
  GECKO_CARDLOCK_TO_PASSWORD_TYPE[GECKO_CARDLOCK_CCK_PUK] = "puk";
  GECKO_CARDLOCK_TO_PASSWORD_TYPE[GECKO_CARDLOCK_SPCK_PUK] = "puk";

  function do_test(aLock, aPassword) {
    buf.sendParcel = function fakeSendParcel () {
      // Request Type.
      do_check_eq(this.readInt32(), REQUEST_ENTER_NETWORK_DEPERSONALIZATION_CODE);

      // Token : we don't care
      this.readInt32();

      let lockType = GECKO_PERSO_LOCK_TO_CARD_PERSO_LOCK[aLock];
      // Lock Type
      do_check_eq(this.readInt32(), lockType);

      // Pin/Puk.
      do_check_eq(this.readString(), aPassword);
    };

    let lock = {lockType: aLock};
    lock[GECKO_CARDLOCK_TO_PASSWORD_TYPE[aLock]] = aPassword;
    ril.iccUnlockCardLock(lock);
  }

  do_test(GECKO_CARDLOCK_NCK, pin);
  do_test(GECKO_CARDLOCK_CCK, pin);
  do_test(GECKO_CARDLOCK_SPCK, pin);
  do_test(GECKO_CARDLOCK_NCK_PUK, puk);
  do_test(GECKO_CARDLOCK_CCK_PUK, puk);
  do_test(GECKO_CARDLOCK_SPCK_PUK, puk);

  run_next_test();
});

/**
 * Verify MCC and MNC parsing
 */
add_test(function test_mcc_mnc_parsing() {
  let worker = newUint8Worker();
  let context = worker.ContextPool._contexts[0];
  let helper = context.ICCUtilsHelper;

  function do_test(imsi, mncLength, expectedMcc, expectedMnc) {
    let result = helper.parseMccMncFromImsi(imsi, mncLength);

    if (!imsi) {
      do_check_eq(result, null);
      return;
    }

    do_check_eq(result.mcc, expectedMcc);
    do_check_eq(result.mnc, expectedMnc);
  }

  // Test the imsi is null.
  do_test(null, null, null, null);

  // Test MCC is Taiwan
  do_test("466923202422409", 0x02, "466", "92");
  do_test("466923202422409", 0x03, "466", "923");
  do_test("466923202422409", null, "466", "92");

  // Test MCC is US
  do_test("310260542718417", 0x02, "310", "26");
  do_test("310260542718417", 0x03, "310", "260");
  do_test("310260542718417", null, "310", "260");

  run_next_test();
 });

 /**
  * Verify reading EF_AD and parsing MCC/MNC
  */
add_test(function test_reading_ad_and_parsing_mcc_mnc() {
  let worker = newUint8Worker();
  let context = worker.ContextPool._contexts[0];
  let record = context.SimRecordHelper;
  let helper = context.GsmPDUHelper;
  let ril    = context.RIL;
  let buf    = context.Buf;
  let io     = context.ICCIOHelper;

  function do_test(mncLengthInEf, imsi, expectedMcc, expectedMnc) {
    ril.iccInfoPrivate.imsi = imsi;

    io.loadTransparentEF = function fakeLoadTransparentEF(options) {
      let ad = [0x00, 0x00, 0x00];
      if (mncLengthInEf) {
        ad.push(mncLengthInEf);
      }

      // Write data size
      buf.writeInt32(ad.length * 2);

      // Write data
      for (let i = 0; i < ad.length; i++) {
        helper.writeHexOctet(ad[i]);
      }

      // Write string delimiter
      buf.writeStringDelimiter(ad.length * 2);

      if (options.callback) {
        options.callback(options);
      }
    };

    record.readAD();

    do_check_eq(ril.iccInfo.mcc, expectedMcc);
    do_check_eq(ril.iccInfo.mnc, expectedMnc);
  }

  do_test(undefined, "466923202422409", "466", "92" );
  do_test(0x03,      "466923202422409", "466", "923");
  do_test(undefined, "310260542718417", "310", "260");
  do_test(0x02,      "310260542718417", "310", "26" );

  run_next_test();
});

add_test(function test_reading_optional_efs() {
  let worker = newUint8Worker();
  let context = worker.ContextPool._contexts[0];
  let record = context.SimRecordHelper;
  let gsmPdu = context.GsmPDUHelper;
  let ril    = context.RIL;
  let buf    = context.Buf;
  let io     = context.ICCIOHelper;

  function buildSST(supportedEf) {
    let sst = [];
    let len = supportedEf.length;
    for (let i = 0; i < len; i++) {
      let index, bitmask, iccService;
      if (ril.appType === CARD_APPTYPE_SIM) {
        iccService = GECKO_ICC_SERVICES.sim[supportedEf[i]];
        iccService -= 1;
        index = Math.floor(iccService / 4);
        bitmask = 2 << ((iccService % 4) << 1);
      } else if (ril.appType === CARD_APPTYPE_USIM){
        iccService = GECKO_ICC_SERVICES.usim[supportedEf[i]];
        iccService -= 1;
        index = Math.floor(iccService / 8);
        bitmask = 1 << ((iccService % 8) << 0);
      }

      if (sst) {
        sst[index] |= bitmask;
      }
    }
    return sst;
  }

  ril.updateCellBroadcastConfig = function fakeUpdateCellBroadcastConfig() {
    // Ignore updateCellBroadcastConfig after reading SST
  };

  function do_test(sst, supportedEf) {
    // Clone supportedEf to local array for testing
    let testEf = supportedEf.slice(0);

    record.readMSISDN = function fakeReadMSISDN() {
      testEf.splice(testEf.indexOf("MSISDN"), 1);
    };

    record.readMBDN = function fakeReadMBDN() {
      testEf.splice(testEf.indexOf("MDN"), 1);
    };

    io.loadTransparentEF = function fakeLoadTransparentEF(options) {
      // Write data size
      buf.writeInt32(sst.length * 2);

      // Write data
      for (let i = 0; i < sst.length; i++) {
         gsmPdu.writeHexOctet(sst[i] || 0);
      }

      // Write string delimiter
      buf.writeStringDelimiter(sst.length * 2);

      if (options.callback) {
        options.callback(options);
      }

      if (testEf.length !== 0) {
        do_print("Un-handled EF: " + JSON.stringify(testEf));
        do_check_true(false);
      }
    };

    record.readSST();
  }

  // TODO: Add all necessary optional EFs eventually
  let supportedEf = ["MSISDN", "MDN"];
  ril.appType = CARD_APPTYPE_SIM;
  do_test(buildSST(supportedEf), supportedEf);
  ril.appType = CARD_APPTYPE_USIM;
  do_test(buildSST(supportedEf), supportedEf);

  run_next_test();
});

/**
 * Verify fetchSimRecords.
 */
add_test(function test_fetch_sim_recodes() {
  let worker = newWorker();
  let context = worker.ContextPool._contexts[0];
  let RIL = context.RIL;
  let iccRecord = context.ICCRecordHelper;
  let simRecord = context.SimRecordHelper;

  function testFetchSimRecordes(expectCalled) {
    let ifCalled = [];

    RIL.getIMSI = function () {
      ifCalled.push("getIMSI");
    };

    simRecord.readAD = function () {
      ifCalled.push("readAD");
    };

    simRecord.readSST = function () {
      ifCalled.push("readSST");
    };

    simRecord.fetchSimRecords();

    for (let i = 0; i < expectCalled.length; i++ ) {
      if (ifCalled[i] != expectCalled[i]) {
        do_print(expectCalled[i] + " is not called.");
        do_check_true(false);
      }
    }
  }

  let expectCalled = ["getIMSI", "readAD", "readSST"];
  testFetchSimRecordes(expectCalled);

  run_next_test();
});

add_test(function test_fetch_icc_recodes() {
  let worker = newWorker();
  let context = worker.ContextPool._contexts[0];
  let RIL = context.RIL;
  let iccRecord = context.ICCRecordHelper;
  let simRecord = context.SimRecordHelper;
  let ruimRecord = context.RuimRecordHelper;
  let fetchTag = 0x00;

  simRecord.fetchSimRecords = function () {
    fetchTag = 0x01;
  };

  ruimRecord.fetchRuimRecords = function () {
    fetchTag = 0x02;
  };

  RIL.appType = CARD_APPTYPE_SIM;
  iccRecord.fetchICCRecords();
  do_check_eq(fetchTag, 0x01);

  RIL.appType = CARD_APPTYPE_RUIM;
  iccRecord.fetchICCRecords();
  do_check_eq(fetchTag, 0x02);

  RIL.appType = CARD_APPTYPE_USIM;
  iccRecord.fetchICCRecords();
  do_check_eq(fetchTag, 0x01);

  run_next_test();
});

// Test ICC_COMMAND_GET_RESPONSE with FCP template format.
/**
 * Verify transparent structure with FCP template format.
 */
add_test(function test_fcp_template_for_transparent_structure() {
  let worker = newUint8Worker();
  let context = worker.ContextPool._contexts[0];
  let pduHelper = context.GsmPDUHelper;
  let berHelper = context.BerTlvHelper;

  let tag_test = [
    0x62,
    0x22,
    0x82, 0x02, 0x41, 0x21,
    0x83, 0x02, 0x2F, 0xE2,
    0xA5, 0x09, 0xC1, 0x04, 0x40, 0x0F, 0xF5, 0x55, 0x92, 0x01, 0x00,
    0x8A, 0x01, 0x05,
    0x8B, 0x03, 0x2F, 0x06, 0x0B,
    0x80, 0x02, 0x00, 0x0A,
    0x88, 0x01, 0x10];

  for (let i = 0; i < tag_test.length; i++) {
    pduHelper.writeHexOctet(tag_test[i]);
  }

  let berTlv = berHelper.decode(tag_test.length);
  let iter = Iterator(berTlv.value);
  let tlv = berHelper.searchForNextTag(BER_FCP_FILE_DESCRIPTOR_TAG, iter);
  do_check_eq(tlv.value.fileStructure, UICC_EF_STRUCTURE[EF_TYPE_TRANSPARENT]);

  tlv = berHelper.searchForNextTag(BER_FCP_FILE_IDENTIFIER_TAG, iter);
  do_check_eq(tlv.value.fileId, 0x2FE2);

  tlv = berHelper.searchForNextTag(BER_FCP_FILE_SIZE_DATA_TAG, iter);
  do_check_eq(tlv.value.fileSizeData, 0x0A);

  run_next_test();
});

/**
 * Verify linear fixed structure with FCP template format.
 */
add_test(function test_fcp_template_for_linear_fixed_structure() {
  let worker = newUint8Worker();
  let context = worker.ContextPool._contexts[0];
  let pduHelper = context.GsmPDUHelper;
  let berHelper = context.BerTlvHelper;

  let tag_test = [
    0x62,
    0x1E,
    0x82, 0x05, 0x42, 0x21, 0x00, 0x1A, 0x01,
    0x83, 0x02, 0x6F, 0x40,
    0xA5, 0x03, 0x92, 0x01, 0x00,
    0x8A, 0x01, 0x07,
    0x8B, 0x03, 0x6F, 0x06, 0x02,
    0x80, 0x02, 0x00, 0x1A,
    0x88, 0x00];

  for (let i = 0; i < tag_test.length; i++) {
    pduHelper.writeHexOctet(tag_test[i]);
  }

  let berTlv = berHelper.decode(tag_test.length);
  let iter = Iterator(berTlv.value);
  let tlv = berHelper.searchForNextTag(BER_FCP_FILE_DESCRIPTOR_TAG, iter);
  do_check_eq(tlv.value.fileStructure, UICC_EF_STRUCTURE[EF_TYPE_LINEAR_FIXED]);
  do_check_eq(tlv.value.recordLength, 0x1A);
  do_check_eq(tlv.value.numOfRecords, 0x01);

  tlv = berHelper.searchForNextTag(BER_FCP_FILE_IDENTIFIER_TAG, iter);
  do_check_eq(tlv.value.fileId, 0x6F40);

  tlv = berHelper.searchForNextTag(BER_FCP_FILE_SIZE_DATA_TAG, iter);
  do_check_eq(tlv.value.fileSizeData, 0x1A);

  run_next_test();
});

add_test(function test_icc_io_get_response_for_transparent_structure() {
  let worker = newUint8Worker();
  let context = worker.ContextPool._contexts[0];
  let buf = context.Buf;
  let iccioHelper = context.ICCIOHelper;
  let pduHelper = context.GsmPDUHelper;

  let responseArray = [
    // SIM response.
    [0x00, 0x00, 0x00, 0x0A, 0x2F, 0xE2, 0x04, 0x00, 0x0A, 0xA0, 0xAA, 0x00,
     0x02, 0x00, 0x00],
    // USIM response.
    [0x62, 0x22, 0x82, 0x02, 0x41, 0x21, 0x83, 0x02, 0x2F, 0xE2, 0xA5, 0x09,
     0xC1, 0x04, 0x40, 0x0F, 0xF5, 0x55, 0x92, 0x01, 0x00, 0x8A, 0x01, 0x05,
     0x8B, 0x03, 0x2F, 0x06, 0x0B, 0x80, 0x02, 0x00, 0x0A, 0x88, 0x01, 0x10]
  ];

  for (let i = 0; i < responseArray.length; i++) {
    let strLen = responseArray[i].length * 2;
    buf.writeInt32(strLen);
    for (let j = 0; j < responseArray[i].length; j++) {
      pduHelper.writeHexOctet(responseArray[i][j]);
    }
    buf.writeStringDelimiter(strLen);

    let options = {fileId: ICC_EF_ICCID,
                   type: EF_TYPE_TRANSPARENT};
    iccioHelper.processICCIOGetResponse(options);

    do_check_eq(options.fileSize, 0x0A);
  }

  run_next_test();
});

add_test(function test_icc_io_get_response_for_linear_fixed_structure() {
  let worker = newUint8Worker();
  let context = worker.ContextPool._contexts[0];
  let buf = context.Buf;
  let iccioHelper = context.ICCIOHelper;
  let pduHelper = context.GsmPDUHelper;

  let responseArray = [
    // SIM response.
    [0x00, 0x00, 0x00, 0x1A, 0x6F, 0x40, 0x04, 0x00, 0x11, 0xA0, 0xAA, 0x00,
     0x02, 0x01, 0x1A],
    // USIM response.
    [0x62, 0x1E, 0x82, 0x05, 0x42, 0x21, 0x00, 0x1A, 0x01, 0x83, 0x02, 0x6F,
     0x40, 0xA5, 0x03, 0x92, 0x01, 0x00, 0x8A, 0x01, 0x07, 0x8B, 0x03, 0x6F,
     0x06, 0x02, 0x80, 0x02, 0x00, 0x1A, 0x88, 0x00]
  ];

  for (let i = 0; i < responseArray.length; i++) {
    let strLen = responseArray[i].length * 2;
    buf.writeInt32(strLen);
    for (let j = 0; j < responseArray[i].length; j++) {
      pduHelper.writeHexOctet(responseArray[i][j]);
    }
    buf.writeStringDelimiter(strLen);

    let options = {fileId: ICC_EF_MSISDN,
                   type: EF_TYPE_LINEAR_FIXED};
    iccioHelper.processICCIOGetResponse(options);

    do_check_eq(options.fileSize, 0x1A);
    do_check_eq(options.recordSize, 0x1A);
    do_check_eq(options.totalRecords, 0x01);
  }

  run_next_test();
});

/**
 * Verify reading EF_ICCID.
 */
add_test(function test_handling_iccid() {
  let worker = newUint8Worker();
  let context = worker.ContextPool._contexts[0];
  let record = context.ICCRecordHelper;
  let helper = context.GsmPDUHelper;
  let ril = context.RIL;
  let buf = context.Buf;
  let io = context.ICCIOHelper;

  ril.reportStkServiceIsRunning = function fakeReportStkServiceIsRunning() {
  };

  function do_test(rawICCID, expectedICCID) {
    io.loadTransparentEF = function fakeLoadTransparentEF(options) {
      // Write data size
      buf.writeInt32(rawICCID.length);

      // Write data
      for (let i = 0; i < rawICCID.length; i += 2) {
        helper.writeHexOctet(parseInt(rawICCID.substr(i, 2), 16));
      }

      // Write string delimiter
      buf.writeStringDelimiter(rawICCID.length);

      if (options.callback) {
        options.callback(options);
      }
    };

    record.readICCID();

    do_check_eq(ril.iccInfo.iccid, expectedICCID);
  }

  // Invalid char at high nibbile + low nibbile contains 0xF.
  do_test("9868002E90909F001519", "89860020909");
  // Invalid char at low nibbile.
  do_test("986800E2909090001519", "8986002090909005191");
  // Valid ICCID.
  do_test("98101430121181157002", "89014103211118510720");

  run_next_test();
});<|MERGE_RESOLUTION|>--- conflicted
+++ resolved
@@ -1684,20 +1684,11 @@
   let contactHelper = context.ICCContactHelper;
   let ril = context.RIL;
 
-<<<<<<< HEAD
-  function do_test(aSimType, aContactType, aContact, aPin2, aFileType, aEnhancedPhoneBook) {
+  function do_test(aSimType, aContactType, aContact, aPin2, aFileType, aHaveIapIndex, aEnhancedPhoneBook) {
     ril.appType = aSimType;
     ril._isCdma = (aSimType === CARD_APPTYPE_RUIM);
     ril.iccInfoPrivate.cst = (aEnhancedPhoneBook) ? [0x0, 0x0C, 0x0, 0x0, 0x0]
                                                   : [0x0, 0x00, 0x0, 0x0, 0x0];
-=======
-  function do_test(aSimType, aContactType, aContact, aPin2, aFileType, aHaveIapIndex, aEnhancedPhoneBook) {
-    worker.RIL.appType = aSimType;
-    worker.RIL._isCdma = (aSimType === CARD_APPTYPE_RUIM);
-    worker.RIL.iccInfoPrivate.cst = (aEnhancedPhoneBook) ?
-                                    [0x0, 0x0C, 0x0, 0x0, 0x0]:
-                                    [0x0, 0x00, 0x0, 0x0, 0x0];
->>>>>>> 874d663c
 
     recordHelper.readPBR = function (onsuccess, onerror) {
       if (aFileType === ICC_USIM_TYPE1_TAG) {
