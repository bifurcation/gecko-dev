# This Source Code Form is subject to the terms of the Mozilla Public
# License, v. 2.0. If a copy of the MPL was not distributed with this
# file, You can obtain one at http://mozilla.org/MPL/2.0/.

# This is not a complete / proper jar manifest. It is included by the
# actual theme-specific manifests, so that shared resources need only
# be specified once. As a result, the source file paths are relative
# to the location of the actual manifest.

  skin/classic/browser/aboutCertError.css                      (../shared/aboutCertError.css)
  skin/classic/browser/aboutNetError.css                       (../shared/aboutNetError.css)
* skin/classic/browser/aboutProviderDirectory.css              (../shared/aboutProviderDirectory.css)
* skin/classic/browser/aboutSessionRestore.css                 (../shared/aboutSessionRestore.css)
  skin/classic/browser/aboutSocialError.css                    (../shared/aboutSocialError.css)
  skin/classic/browser/aboutTabCrashed.css                     (../shared/aboutTabCrashed.css)
  skin/classic/browser/aboutWelcomeBack.css                    (../shared/aboutWelcomeBack.css)
  skin/classic/browser/addons/addon-install-blocked.svg        (../shared/addons/addon-install-blocked.svg)
  skin/classic/browser/addons/addon-install-confirm.svg        (../shared/addons/addon-install-confirm.svg)
  skin/classic/browser/addons/addon-install-downloading.svg    (../shared/addons/addon-install-downloading.svg)
  skin/classic/browser/addons/addon-install-error.svg          (../shared/addons/addon-install-error.svg)
  skin/classic/browser/addons/addon-install-installed.svg      (../shared/addons/addon-install-installed.svg)
  skin/classic/browser/addons/addon-install-restart.svg        (../shared/addons/addon-install-restart.svg)
  skin/classic/browser/addons/addon-install-warning.svg        (../shared/addons/addon-install-warning.svg)
  skin/classic/browser/addons/addon-install-anchor.svg         (../shared/addons/addon-install-anchor.svg)
  skin/classic/browser/controlcenter/arrow-subview.svg         (../shared/controlcenter/arrow-subview.svg)
  skin/classic/browser/controlcenter/arrow-subview-back.svg    (../shared/controlcenter/arrow-subview-back.svg)
  skin/classic/browser/controlcenter/conn-not-secure.svg       (../shared/controlcenter/conn-not-secure.svg)
  skin/classic/browser/controlcenter/conn-degraded.svg         (../shared/controlcenter/conn-degraded.svg)
  skin/classic/browser/controlcenter/conn-secure.svg           (../shared/controlcenter/conn-secure.svg)
  skin/classic/browser/controlcenter/mcb-disabled.svg          (../shared/controlcenter/mcb-disabled.svg)
  skin/classic/browser/controlcenter/permissions.svg           (../shared/controlcenter/permissions.svg)
  skin/classic/browser/controlcenter/tracking-protection.svg   (../shared/controlcenter/tracking-protection.svg)
  skin/classic/browser/controlcenter/tracking-protection-disabled.svg  (../shared/controlcenter/tracking-protection-disabled.svg)
  skin/classic/browser/controlcenter/warning-gray.svg          (../shared/controlcenter/warning-gray.svg)
  skin/classic/browser/controlcenter/warning-yellow.svg        (../shared/controlcenter/warning-yellow.svg)
  skin/classic/browser/customizableui/customizeFavicon.ico     (../shared/customizableui/customizeFavicon.ico)
  skin/classic/browser/customizableui/customize-illustration.png  (../shared/customizableui/customize-illustration.png)
  skin/classic/browser/customizableui/customize-illustration@2x.png  (../shared/customizableui/customize-illustration@2x.png)
  skin/classic/browser/customizableui/customize-illustration-rtl.png  (../shared/customizableui/customize-illustration-rtl.png)
  skin/classic/browser/customizableui/customize-illustration-rtl@2x.png  (../shared/customizableui/customize-illustration-rtl@2x.png)
  skin/classic/browser/customizableui/info-icon-customizeTip.png  (../shared/customizableui/info-icon-customizeTip.png)
  skin/classic/browser/customizableui/info-icon-customizeTip@2x.png  (../shared/customizableui/info-icon-customizeTip@2x.png)
  skin/classic/browser/customizableui/menuPanel-customizeFinish.png  (../shared/customizableui/menuPanel-customizeFinish.png)
  skin/classic/browser/customizableui/menuPanel-customizeFinish@2x.png  (../shared/customizableui/menuPanel-customizeFinish@2x.png)
  skin/classic/browser/customizableui/panelarrow-customizeTip.png  (../shared/customizableui/panelarrow-customizeTip.png)
  skin/classic/browser/customizableui/panelarrow-customizeTip@2x.png  (../shared/customizableui/panelarrow-customizeTip@2x.png)
  skin/classic/browser/customizableui/subView-arrow-back-inverted.png  (../shared/customizableui/subView-arrow-back-inverted.png)
  skin/classic/browser/customizableui/subView-arrow-back-inverted@2x.png  (../shared/customizableui/subView-arrow-back-inverted@2x.png)
  skin/classic/browser/customizableui/subView-arrow-back-inverted-rtl.png  (../shared/customizableui/subView-arrow-back-inverted-rtl.png)
  skin/classic/browser/customizableui/subView-arrow-back-inverted-rtl@2x.png  (../shared/customizableui/subView-arrow-back-inverted-rtl@2x.png)
  skin/classic/browser/customizableui/whimsy.png               (../shared/customizableui/whimsy.png)
  skin/classic/browser/customizableui/whimsy@2x.png            (../shared/customizableui/whimsy@2x.png)
  skin/classic/browser/downloads/contentAreaDownloadsView.css  (../shared/downloads/contentAreaDownloadsView.css)
  skin/classic/browser/drm-icon.svg                            (../shared/drm-icon.svg)
  skin/classic/browser/fullscreen/insecure.svg                 (../shared/fullscreen/insecure.svg)
  skin/classic/browser/fullscreen/secure.svg                   (../shared/fullscreen/secure.svg)
  skin/classic/browser/heartbeat-icon.svg                      (../shared/heartbeat-icon.svg)
  skin/classic/browser/heartbeat-star-lit.svg                  (../shared/heartbeat-star-lit.svg)
  skin/classic/browser/heartbeat-star-off.svg                  (../shared/heartbeat-star-off.svg)
  skin/classic/browser/identity-icon.svg                       (../shared/identity-block/identity-icon.svg)
  skin/classic/browser/identity-not-secure.svg                 (../shared/identity-block/identity-not-secure.svg)
  skin/classic/browser/identity-secure.svg                     (../shared/identity-block/identity-secure.svg)
  skin/classic/browser/identity-mixed-active-blocked.svg       (../shared/identity-block/identity-mixed-active-blocked.svg)
  skin/classic/browser/identity-mixed-passive-loaded.svg       (../shared/identity-block/identity-mixed-passive-loaded.svg)
  skin/classic/browser/identity-mixed-active-loaded.svg        (../shared/identity-block/identity-mixed-active-loaded.svg)
  skin/classic/browser/info.svg                                (../shared/info.svg)
  skin/classic/browser/tracking-protection-16.svg              (../shared/identity-block/tracking-protection-16.svg)
  skin/classic/browser/tracking-protection-disabled-16.svg     (../shared/identity-block/tracking-protection-disabled-16.svg)
  skin/classic/browser/newtab/close.png                        (../shared/newtab/close.png)
  skin/classic/browser/newtab/controls.svg                     (../shared/newtab/controls.svg)
  skin/classic/browser/newtab/whimsycorn.png                   (../shared/newtab/whimsycorn.png)
  skin/classic/browser/preferences/in-content/favicon.ico      (../shared/incontentprefs/favicon.ico)
  skin/classic/browser/preferences/in-content/icons.svg        (../shared/incontentprefs/icons.svg)
  skin/classic/browser/preferences/in-content/search.css       (../shared/incontentprefs/search.css)
  skin/classic/browser/fxa/default-avatar.png                  (../shared/fxa/default-avatar.png)
  skin/classic/browser/fxa/default-avatar@2x.png               (../shared/fxa/default-avatar@2x.png)
  skin/classic/browser/fxa/logo.png                            (../shared/fxa/logo.png)
  skin/classic/browser/fxa/logo@2x.png                         (../shared/fxa/logo@2x.png)
  skin/classic/browser/fxa/sync-illustration.png               (../shared/fxa/sync-illustration.png)
  skin/classic/browser/fxa/sync-illustration@2x.png            (../shared/fxa/sync-illustration@2x.png)
  skin/classic/browser/fxa/sync-illustration.svg               (../shared/fxa/sync-illustration.svg)
  skin/classic/browser/fxa/android.png                         (../shared/fxa/android.png)
  skin/classic/browser/fxa/android@2x.png                      (../shared/fxa/android@2x.png)
<<<<<<< HEAD
  skin/classic/browser/fxa/ios.png                             (../shared/fxa/ios.png)
  skin/classic/browser/fxa/ios@2x.png                          (../shared/fxa/ios@2x.png)
=======
  skin/classic/browser/syncedtabs/twisty-closed.svg            (../shared/syncedtabs/twisty-closed.svg)
  skin/classic/browser/syncedtabs/twisty-open.svg              (../shared/syncedtabs/twisty-open.svg)
>>>>>>> 52e658cd
  skin/classic/browser/search-pref.png                         (../shared/search/search-pref.png)
  skin/classic/browser/search-indicator.png                    (../shared/search/search-indicator.png)
  skin/classic/browser/search-indicator@2x.png                 (../shared/search/search-indicator@2x.png)
  skin/classic/browser/search-engine-placeholder.png           (../shared/search/search-engine-placeholder.png)
  skin/classic/browser/search-engine-placeholder@2x.png        (../shared/search/search-engine-placeholder@2x.png)
  skin/classic/browser/badge-add-engine.png                    (../shared/search/badge-add-engine.png)
  skin/classic/browser/badge-add-engine@2x.png                 (../shared/search/badge-add-engine@2x.png)
  skin/classic/browser/search-indicator-badge-add.png          (../shared/search/search-indicator-badge-add.png)
  skin/classic/browser/search-indicator-badge-add@2x.png       (../shared/search/search-indicator-badge-add@2x.png)
  skin/classic/browser/search-history-icon.svg                 (../shared/search/history-icon.svg)
  skin/classic/browser/search-indicator-magnifying-glass.svg   (../shared/search/search-indicator-magnifying-glass.svg)
  skin/classic/browser/search-arrow-go.svg                     (../shared/search/search-arrow-go.svg)
  skin/classic/browser/social/chat-icons.svg                   (../shared/social/chat-icons.svg)
  skin/classic/browser/social/gear_default.png                 (../shared/social/gear_default.png)
  skin/classic/browser/social/gear_clicked.png                 (../shared/social/gear_clicked.png)
  skin/classic/browser/tabbrowser/crashed.svg                  (../shared/tabbrowser/crashed.svg)
  skin/classic/browser/tabbrowser/pendingpaint.png             (../shared/tabbrowser/pendingpaint.png)
* skin/classic/browser/tabbrowser/tab-audio.svg                (../shared/tabbrowser/tab-audio.svg)
  skin/classic/browser/tabbrowser/tab-audio-small.svg          (../shared/tabbrowser/tab-audio-small.svg)
  skin/classic/browser/tabbrowser/tab-overflow-indicator.png   (../shared/tabbrowser/tab-overflow-indicator.png)
  skin/classic/browser/theme-switcher-icon.png                 (../shared/theme-switcher-icon.png)
  skin/classic/browser/theme-switcher-icon@2x.png              (../shared/theme-switcher-icon@2x.png)
  skin/classic/browser/translating-16.png                      (../shared/translation/translating-16.png)
  skin/classic/browser/translating-16@2x.png                   (../shared/translation/translating-16@2x.png)
  skin/classic/browser/translation-16.png                      (../shared/translation/translation-16.png)
  skin/classic/browser/translation-16@2x.png                   (../shared/translation/translation-16@2x.png)
  skin/classic/browser/undoCloseTab.png                        (../shared/undoCloseTab.png)
  skin/classic/browser/undoCloseTab@2x.png                     (../shared/undoCloseTab@2x.png)
  skin/classic/browser/update-badge.svg                        (../shared/update-badge.svg)
  skin/classic/browser/update-badge-failed.svg                 (../shared/update-badge-failed.svg)
  skin/classic/browser/urlbar-arrow.png                        (../shared/urlbar-arrow.png)
  skin/classic/browser/urlbar-arrow@2x.png                     (../shared/urlbar-arrow@2x.png)
  skin/classic/browser/warning.svg                             (../shared/warning.svg)
  skin/classic/browser/cert-error.svg                          (../shared/incontent-icons/cert-error.svg)
  skin/classic/browser/session-restore.svg                     (../shared/incontent-icons/session-restore.svg)
  skin/classic/browser/tab-crashed.svg                         (../shared/incontent-icons/tab-crashed.svg)
  skin/classic/browser/welcome-back.svg                        (../shared/incontent-icons/welcome-back.svg)
  skin/classic/browser/reader-tour.png                         (../shared/reader/reader-tour.png)
  skin/classic/browser/reader-tour@2x.png                      (../shared/reader/reader-tour@2x.png)
  skin/classic/browser/readerMode.svg                          (../shared/reader/readerMode.svg)
  skin/classic/browser/notification-pluginNormal.png           (../shared/plugins/notification-pluginNormal.png)
  skin/classic/browser/notification-pluginNormal@2x.png        (../shared/plugins/notification-pluginNormal@2x.png)
  skin/classic/browser/notification-pluginAlert.png            (../shared/plugins/notification-pluginAlert.png)
  skin/classic/browser/notification-pluginAlert@2x.png         (../shared/plugins/notification-pluginAlert@2x.png)
  skin/classic/browser/notification-pluginBlocked.png          (../shared/plugins/notification-pluginBlocked.png)
  skin/classic/browser/notification-pluginBlocked@2x.png       (../shared/plugins/notification-pluginBlocked@2x.png)
  skin/classic/browser/web-notifications-icon.svg              (../shared/web-notifications-icon.svg)
  skin/classic/browser/web-notifications-tray.svg              (../shared/web-notifications-tray.svg)
  skin/classic/browser/webRTC-shareDevice-16.png               (../shared/webrtc/webRTC-shareDevice-16.png)
  skin/classic/browser/webRTC-shareDevice-16@2x.png            (../shared/webrtc/webRTC-shareDevice-16@2x.png)
  skin/classic/browser/webRTC-shareDevice-64.png               (../shared/webrtc/webRTC-shareDevice-64.png)
  skin/classic/browser/webRTC-shareDevice-64@2x.png            (../shared/webrtc/webRTC-shareDevice-64@2x.png)
  skin/classic/browser/webRTC-sharingDevice-16.png             (../shared/webrtc/webRTC-sharingDevice-16.png)
  skin/classic/browser/webRTC-sharingDevice-16@2x.png          (../shared/webrtc/webRTC-sharingDevice-16@2x.png)
  skin/classic/browser/webRTC-shareMicrophone-16.png           (../shared/webrtc/webRTC-shareMicrophone-16.png)
  skin/classic/browser/webRTC-shareMicrophone-16@2x.png        (../shared/webrtc/webRTC-shareMicrophone-16@2x.png)
  skin/classic/browser/webRTC-shareMicrophone-64.png           (../shared/webrtc/webRTC-shareMicrophone-64.png)
  skin/classic/browser/webRTC-shareMicrophone-64@2x.png        (../shared/webrtc/webRTC-shareMicrophone-64@2x.png)
  skin/classic/browser/webRTC-sharingMicrophone-16.png         (../shared/webrtc/webRTC-sharingMicrophone-16.png)
  skin/classic/browser/webRTC-sharingMicrophone-16@2x.png      (../shared/webrtc/webRTC-sharingMicrophone-16@2x.png)
  skin/classic/browser/webRTC-shareScreen-16.png               (../shared/webrtc/webRTC-shareScreen-16.png)
  skin/classic/browser/webRTC-shareScreen-16@2x.png            (../shared/webrtc/webRTC-shareScreen-16@2x.png)
  skin/classic/browser/webRTC-shareScreen-64.png               (../shared/webrtc/webRTC-shareScreen-64.png)
  skin/classic/browser/webRTC-shareScreen-64@2x.png            (../shared/webrtc/webRTC-shareScreen-64@2x.png)
  skin/classic/browser/webRTC-sharingScreen-16.png             (../shared/webrtc/webRTC-sharingScreen-16.png)
  skin/classic/browser/webRTC-sharingScreen-16@2x.png          (../shared/webrtc/webRTC-sharingScreen-16@2x.png)
  skin/classic/browser/webRTC-camera-white-16.png              (../shared/webrtc/camera-white-16.png)
  skin/classic/browser/webRTC-microphone-white-16.png          (../shared/webrtc/microphone-white-16.png)
  skin/classic/browser/webRTC-screen-white-16.png              (../shared/webrtc/screen-white-16.png)
  skin/classic/browser/panic-panel/header.png                  (../shared/panic-panel/header.png)
  skin/classic/browser/panic-panel/header@2x.png               (../shared/panic-panel/header@2x.png)
  skin/classic/browser/panic-panel/header-small.png            (../shared/panic-panel/header-small.png)
  skin/classic/browser/panic-panel/header-small@2x.png         (../shared/panic-panel/header-small@2x.png)
  skin/classic/browser/panic-panel/icons.png                   (../shared/panic-panel/icons.png)
  skin/classic/browser/panic-panel/icons@2x.png                (../shared/panic-panel/icons@2x.png)
  skin/classic/browser/privatebrowsing/attention.png           (../shared/privatebrowsing/attention.png)
  skin/classic/browser/privatebrowsing/attention@2x.png        (../shared/privatebrowsing/attention@2x.png)
  skin/classic/browser/privatebrowsing/check.png               (../shared/privatebrowsing/check.png)
  skin/classic/browser/privatebrowsing/check@2x.png            (../shared/privatebrowsing/check@2x.png)
  skin/classic/browser/privatebrowsing/mask.svg                (../shared/privatebrowsing/mask.svg)
  skin/classic/browser/privatebrowsing/shield-page.png         (../shared/privatebrowsing/shield-page.png)
  skin/classic/browser/privatebrowsing/shield-page@2x.png      (../shared/privatebrowsing/shield-page@2x.png)
  skin/classic/browser/devedition/urlbar-history-dropmarker.svg (../shared/devedition/urlbar-history-dropmarker.svg)
  skin/classic/browser/devedition/urlbar-arrow.png             (../shared/devedition/urlbar-arrow.png)
  skin/classic/browser/devedition/urlbar-arrow@2x.png          (../shared/devedition/urlbar-arrow@2x.png)<|MERGE_RESOLUTION|>--- conflicted
+++ resolved
@@ -81,13 +81,10 @@
   skin/classic/browser/fxa/sync-illustration.svg               (../shared/fxa/sync-illustration.svg)
   skin/classic/browser/fxa/android.png                         (../shared/fxa/android.png)
   skin/classic/browser/fxa/android@2x.png                      (../shared/fxa/android@2x.png)
-<<<<<<< HEAD
   skin/classic/browser/fxa/ios.png                             (../shared/fxa/ios.png)
   skin/classic/browser/fxa/ios@2x.png                          (../shared/fxa/ios@2x.png)
-=======
   skin/classic/browser/syncedtabs/twisty-closed.svg            (../shared/syncedtabs/twisty-closed.svg)
   skin/classic/browser/syncedtabs/twisty-open.svg              (../shared/syncedtabs/twisty-open.svg)
->>>>>>> 52e658cd
   skin/classic/browser/search-pref.png                         (../shared/search/search-pref.png)
   skin/classic/browser/search-indicator.png                    (../shared/search/search-indicator.png)
   skin/classic/browser/search-indicator@2x.png                 (../shared/search/search-indicator@2x.png)
