# Each stanza here describes a particular test suite or sub-suite.  These are
# processed through the transformations described in kind.yml to produce a
# bunch of tasks.  See the schema in `taskcluster/taskgraph/transforms/tests.py`
# for a description of the fields used here.

# Note that these are in lexical order, as enforced by the task loader.

awsy:
    description: "Are we slim yet"
    suite: awsy
    treeherder-symbol: tc-SY(sy)
    max-run-time: 7200
    instance-size: xlarge
    allow-software-gl-layers: false
    mozharness:
        script: awsy_script.py
        config:
            by-test-platform:
                windows.*/opt:
                    - awsy/taskcluster_windows_config.py
                macosx.*/opt:
                    - awsy/macosx_config.py
                default:
                    - awsy/linux_config.py

awsy-stylo:
    description: "Are we slim yet for Stylo parallel"
    suite: awsy
    treeherder-symbol: tc-SY-stylo(sy)
    run-on-projects:
        by-test-platform:
            macosx64-stylo/.*: ['mozilla-central', 'try']
            default: built-projects
    max-run-time: 7200
    instance-size: xlarge
    allow-software-gl-layers: false
    mozharness:
        script: awsy_script.py
        config:
            by-test-platform:
                # Do not run on Windows until
                # bug 1385027 (stylo tests on win) is fixed.
                #windows10-64-stylo/opt:
                #    - awsy/taskcluster_windows_config.py
                macosx64-stylo/opt:
                    - awsy/macosx_config.py
                linux64-stylo/opt:
                    - awsy/linux_config.py
        extra-options:
            - --enable-stylo

awsy-stylo-sequential:
    description: "Are we slim yet for Stylo sequential"
    suite: awsy
    treeherder-symbol: tc-SY-stylo-seq(sy)
    run-on-projects:
        by-test-platform:
            macosx64-stylo/.*: ['mozilla-central', 'try']
            default: built-projects
    max-run-time: 7200
    instance-size: xlarge
    allow-software-gl-layers: false
    mozharness:
        script: awsy_script.py
        config:
            # Only run on Linux64.
            by-test-platform:
                linux64-stylo-sequential/opt:
                    - awsy/linux_config.py
        extra-options:
            - --enable-stylo
            - --single-stylo-traversal

cppunit:
    description: "CPP Unit Tests"
    suite: cppunittest
    treeherder-symbol: tc(Cpp)
    e10s: false
    run-on-projects:
        by-test-platform:
            windows10-64-asan/opt: []  # as an exception to windows.*
            linux64-qr/.*: ['mozilla-central', 'try']
            macosx64-stylo/.*: ['autoland', 'mozilla-central', 'try']
            default: built-projects
    mozharness:
        by-test-platform:
            android.*:
                script: android_emulator_unittest.py
                no-read-buildbot-config: true
                config:
                    - android/androidarm_4_3.py
                extra-options:
                    - --test-suite=cppunittest
            default:
                script: desktop_unittest.py
                no-read-buildbot-config: true
                config:
                    by-test-platform:
                        windows.*:
                            - unittests/win_taskcluster_unittest.py
                        macosx.*:
                            - unittests/mac_unittest.py
                        linux.*:
                            - unittests/linux_unittest.py
                            - remove_executables.py
                extra-options:
                    - --cppunittest-suite=cppunittest

crashtest:
    description: "Crashtest run"
    suite: reftest/crashtest
    treeherder-symbol: tc-R(C)
    instance-size:
        by-test-platform:
            android.*: xlarge
            default: default
    run-on-projects:
        by-test-platform:
            # Deactivate try on Buildbot, by default. We don't have enough machines
            windows8-64.*: ['mozilla-release', 'mozilla-beta', 'mozilla-central', 'mozilla-inbound', 'autoland']
            windows8-64-devedition/opt: built-projects  # No dev edition outside of supported branches
            windows10.*: []
            macosx64-stylo/.*: ['autoland', 'mozilla-central', 'try']
            default: built-projects
    worker-type:
        by-test-platform:
            windows8-64.*: buildbot-bridge/buildbot-bridge
            default: null
    chunks:
        by-test-platform:
            android-4.3-arm7-api-15/debug: 10
            android.*: 4
            default: 1
    mozharness:
        by-test-platform:
            android.*:
                script: android_emulator_unittest.py
                no-read-buildbot-config: true
                config:
                    - android/androidarm_4_3.py
                extra-options:
                    - --test-suite=crashtest
            default:
                script: desktop_unittest.py
                chunked: false
                no-read-buildbot-config: true
                config:
                    by-test-platform:
                        windows.*:
                            - unittests/win_taskcluster_unittest.py
                        macosx.*:
                            - unittests/mac_unittest.py
                        linux.*:
                            - unittests/linux_unittest.py
                            - remove_executables.py
                extra-options:
                    - --reftest-suite=crashtest
    tier:
        by-test-platform:
            linux64-qr/.*: 1
            default: default

firefox-ui-functional-local:
    description: "Firefox-ui-tests functional run"
    suite: "firefox-ui/functional local"
    treeherder-symbol: tc-Fxfn-l(en-US)
    max-run-time: 5400
    mozharness:
        script: firefox_ui_tests/functional.py
        config:
            by-test-platform:
                windows.*:
                    - firefox_ui_tests/taskcluster_windows.py
                macosx.*:
                    - firefox_ui_tests/taskcluster.py
                linux.*:
                    - firefox_ui_tests/taskcluster.py
                    - remove_executables.py
        extra-options:
            - "--tag"
            - "local"

firefox-ui-functional-remote:
    description: "Firefox-ui-tests functional run"
    suite: "firefox-ui/functional remote"
    treeherder-symbol: tc-Fxfn-r(en-US)
    max-run-time: 5400
    tier: 2
    mozharness:
        script: firefox_ui_tests/functional.py
        config:
            by-test-platform:
                windows.*:
                    - firefox_ui_tests/taskcluster_windows.py
                macosx.*:
                    - firefox_ui_tests/taskcluster.py
                linux.*:
                    - firefox_ui_tests/taskcluster.py
                    - remove_executables.py
        extra-options:
            - "--tag"
            - "remote"

geckoview:
    description: "Geckoview run"
    suite: geckoview
    treeherder-symbol: tc(gv)
    instance-size: xlarge
    loopback-video: true
    e10s: false
    mozharness:
        script: android_emulator_unittest.py
        no-read-buildbot-config: true
        config:
            - android/androidarm_4_3.py
        extra-options:
            - --test-suite=geckoview

gtest:
    description: "GTests run"
    suite: gtest
    treeherder-symbol: tc(GTest)
    e10s: false
    instance-size: xlarge
    run-on-projects:
        by-test-platform:
            linux64-qr/.*: ['mozilla-central', 'try']
            windows.*-pgo/.*: [] # permafails on pgo
            default: built-projects
    mozharness:
        script: desktop_unittest.py
        no-read-buildbot-config: true
        config:
            by-test-platform:
                windows.*:
                    - unittests/win_taskcluster_unittest.py
                macosx.*:
                    - unittests/mac_unittest.py
                linux.*:
                    - unittests/linux_unittest.py
                    - remove_executables.py
        extra-options:
            - --gtest-suite=gtest
    tier:
        by-test-platform:
            windows7-32-pgo.*: 3
            windows10-64-pgo.*: 3
            default: default

jittest:
    description: "JIT Test run"
    suite: jittest/jittest-chunked
    treeherder-symbol: tc(Jit)
    e10s: false
    run-on-projects:
        by-test-platform:
            linux64-qr/.*: ['mozilla-central', 'try']
            default: built-projects
    chunks:
        by-test-platform:
            windows.*: 1
            macosx.*: 1
            default: 6
    mozharness:
        chunked:
          by-test-platform:
            windows.*: false
            macosx.*: false
            default: true
        script: desktop_unittest.py
        no-read-buildbot-config: true
        config:
            by-test-platform:
                windows.*:
                    - unittests/win_taskcluster_unittest.py
                macosx.*:
                    - unittests/mac_unittest.py
                linux.*:
                    - unittests/linux_unittest.py
                    - remove_executables.py
        extra-options:
            - --jittest-suite=jittest-chunked
    when:
        files-changed:
            - js/src/**
            - js/public/**

jsreftest:
    description: "JS Reftest run"
    suite: reftest/jsreftest
    treeherder-symbol: tc-R(J)
    instance-size:
        by-test-platform:
            android.*: xlarge
            default: default
    chunks:
        by-test-platform:
            android-4.3-arm7-api-15/debug: 100
            android.*: 40
            windows.*: 2
            linux64-ccov/.*: 5
            linux64-qr/.*: 4
            macosx.*: 2
            default: 3
    max-run-time:
        by-test-platform:
            android.*: 7200
            default: 3600
    mozharness:
        by-test-platform:
            android.*:
                script: android_emulator_unittest.py
                no-read-buildbot-config: true
                config:
                    - android/androidarm_4_3.py
                extra-options:
                    - --test-suite=jsreftest
            default:
                script: desktop_unittest.py
                no-read-buildbot-config: true
                chunked: true
                config:
                    by-test-platform:
                        windows.*:
                            - unittests/win_taskcluster_unittest.py
                        macosx.*:
                            - unittests/mac_unittest.py
                        linux.*:
                            - unittests/linux_unittest.py
                            - remove_executables.py
                extra-options:
                    - --reftest-suite=jsreftest
    when:
        files-changed:
            - js/src/**
            - js/public/**
    tier:
        by-test-platform:
            linux64-qr/.*: 1
            default: default

marionette:
    description: "Marionette unittest run"
    suite: marionette
    treeherder-symbol: tc(Mn)
    max-run-time:
        by-test-platform:
            android.*: 3600
            default: 5400
    instance-size:
        by-test-platform:
            android.*: xlarge
            default: default
    tier:
        by-test-platform:
            android.*: 2
            default: default
    chunks:
        by-test-platform:
            android.*: 10
            default: 1
    mozharness:
        by-test-platform:
            android.*:
                script: android_emulator_unittest.py
                no-read-buildbot-config: true
                config:
                    - android/androidarm_4_3.py
                extra-options:
                    - --test-suite=marionette
            default:
                script: marionette.py
                no-read-buildbot-config: true
                config:
                    by-test-platform:
                        windows.*:
                            - marionette/windows_taskcluster_config.py
                        macosx.*:
                            - marionette/prod_config.py
                        default:
                            - marionette/prod_config.py
                            - remove_executables.py

marionette-headless:
    description: "Marionette headless unittest run"
    suite: marionette
    treeherder-symbol: tc(MnH)
    max-run-time:
        by-test-platform:
            default: 5400
    instance-size:
        by-test-platform:
            default: default
    tier:
        by-test-platform:
            default: default
    chunks:
        by-test-platform:
            default: 1
    mozharness:
        by-test-platform:
            default:
                script: marionette.py
                no-read-buildbot-config: true
                config:
                    by-test-platform:
                        windows.*:
                            - marionette/windows_taskcluster_config.py
                        macosx.*:
                            - marionette/prod_config.py
                        default:
                            - marionette/prod_config.py
                            - remove_executables.py
                extra-options:
                    by-test-platform:
                        default:
                            - --headless

mochitest:
    description: "Mochitest plain run"
    suite:
        by-test-platform:
            linux64-jsdcov/opt: mochitest/plain-chunked-coverage
            default: mochitest/plain-chunked
    treeherder-symbol: tc-M()
    loopback-video: true
    instance-size:
        by-test-platform:
            linux64-jsdcov/opt: xlarge
            android.*: xlarge
            default: legacy # Bug 1281241: migrating to m3.large instances
    chunks:
        by-test-platform:
            android-4.3-arm7-api-15/debug: 48
            android.*: 20
            macosx.*: 5
            windows.*: 5
            linux32/debug: 16
            linux.*: 10
    e10s:
        by-test-platform:
            linux64-jsdcov/opt: false
            default: true
    max-run-time:
        by-test-platform:
            android-4.3-arm7-api-15/debug: 10800
            linux64-jsdcov/opt: 10800
            default: 5400
    allow-software-gl-layers: false
    run-on-projects:
        by-test-platform:
            # Deactivate try on Buildbot, by default. We don't have enough machines
            windows8-64.*: ['mozilla-release', 'mozilla-beta', 'mozilla-central', 'mozilla-inbound', 'autoland']
            windows8-64-devedition/opt: built-projects  # No dev edition outside of supported branches
            windows10.*: []
            default: built-projects
    worker-type:
        by-test-platform:
            windows8-64.*: buildbot-bridge/buildbot-bridge
            default: null
    mozharness:
        by-test-platform:
            android.*:
                mochitest-flavor: plain
                script: android_emulator_unittest.py
                no-read-buildbot-config: true
                config:
                    - android/androidarm_4_3.py
                extra-options:
                    - --test-suite=mochitest
            default:
                mochitest-flavor: plain
                script: desktop_unittest.py
                no-read-buildbot-config: true
                chunked: true
                config:
                    by-test-platform:
                        windows.*:
                            - unittests/win_taskcluster_unittest.py
                        macosx.*:
                            - unittests/mac_unittest.py
                        linux.*:
                            - unittests/linux_unittest.py
                            - remove_executables.py
                extra-options:
                    by-test-platform:
                        linux64-jsdcov/opt:
                            - --mochitest-suite=plain-chunked-coverage
                        default:
                            - --mochitest-suite=plain-chunked

mochitest-a11y:
    description: "Mochitest a11y run"
    suite: mochitest/a11y
    treeherder-symbol: tc-M(a11y)
    loopback-video: true
    e10s: false
    run-on-projects:
        by-test-platform:
            linux64-qr/.*: ['mozilla-central', 'try']
            default: built-projects
    mozharness:
        script: desktop_unittest.py
        no-read-buildbot-config: true
        chunked: false
        mochitest-flavor: a11y
        config:
            by-test-platform:
                windows.*:
                    - unittests/win_taskcluster_unittest.py
                macosx.*:
                    - unittests/mac_unittest.py
                linux.*:
                    - unittests/linux_unittest.py
                    - remove_executables.py
        extra-options:
            - --mochitest-suite=a11y

mochitest-browser-chrome:
    description: "Mochitest browser-chrome run"
    suite:
        by-test-platform:
            linux64-jsdcov/opt: mochitest/browser-chrome-coverage
            default: mochitest/browser-chrome-chunked
    treeherder-symbol: tc-M(bc)
    loopback-video: true
    chunks:
        by-test-platform:
            linux64-jsdcov/opt: 35
            linux64/debug: 16
            linux32/debug: 16
            linux64-asan/opt: 16
            default: 7
    e10s:
        by-test-platform:
            linux64-jsdcov/opt: false
            default: true
    max-run-time:
        by-test-platform:
            linux64-jsdcov/opt: 7200
            linux64-ccov/opt: 7200
            linux64/debug: 5400
            linux32/debug: 5400
            default: 3600
    run-on-projects:
        by-test-platform:
            # Deactivate try on Buildbot, by default. We don't have enough machines
            windows8-64.*: ['mozilla-release', 'mozilla-beta', 'mozilla-central', 'mozilla-inbound', 'autoland']
            windows8-64-devedition/opt: built-projects  # No dev edition outside of supported branches
            windows10.*: []
            default: built-projects
    worker-type:
        by-test-platform:
            windows8-64.*: buildbot-bridge/buildbot-bridge
            default: null
    mozharness:
        mochitest-flavor: browser
        script: desktop_unittest.py
        no-read-buildbot-config: true
        chunked: true
        config:
            by-test-platform:
                windows.*:
                    - unittests/win_taskcluster_unittest.py
                macosx.*:
                    - unittests/mac_unittest.py
                linux.*:
                    - unittests/linux_unittest.py
                    - remove_executables.py
        extra-options:
            by-test-platform:
                linux64-jsdcov/opt:
                    - --mochitest-suite=browser-chrome-coverage
                default:
                    - --mochitest-suite=browser-chrome-chunked
    # Bug 1281241: migrating to m3.large instances
    instance-size:
        by-test-platform:
            linux64-jsdcov/opt: xlarge
            default: legacy
    allow-software-gl-layers: false

mochitest-browser-screenshots:
    description: "Mochitest Browser Screenshots"
    suite: mochitest/browser-chrome-screenshots
    treeherder-symbol: tc-M(ss)
    loopback-video: true
    run-on-projects:
        by-test-platform:
            windows.*/opt: ['mozilla-central', 'try']
            linux64/opt: ['mozilla-central', 'try']
            macosx.*/opt: ['mozilla-central', 'try']
            windows7-32-devedition/opt: []
            windows10-64-devedition/opt: []
            default: []
    max-run-time: 3600
    mozharness:
        mochitest-flavor: browser
        script: desktop_unittest.py
        no-read-buildbot-config: true
        config:
            by-test-platform:
                windows.*:
                    - unittests/win_taskcluster_unittest.py
                macosx.*:
                    - unittests/mac_unittest.py
                linux.*:
                    - unittests/linux_unittest.py
                    - remove_executables.py
        extra-options:
            - --mochitest-suite=browser-chrome-screenshots
    instance-size: legacy
    allow-software-gl-layers: false

mochitest-chrome:
    description: "Mochitest chrome run"
    suite: mochitest/chrome
    treeherder-symbol: tc-M(c)
    loopback-video: true
    virtualization: hardware
    instance-size:
        by-test-platform:
            android.*: xlarge
            default: default
    chunks:
        by-test-platform:
            android-4.3-arm7-api-15/debug: 4
            android.*: 2
            default: 3
    max-run-time: 3600
    e10s: false
    run-on-projects:
        by-test-platform:
            windows7-32.*: ['try']
            default: built-projects
    worker-type:
        by-test-platform:
            windows7-32.*: buildbot-bridge/buildbot-bridge
            windows8-64.*: buildbot-bridge/buildbot-bridge
            default: null
    mozharness:
        by-test-platform:
            android.*:
                mochitest-flavor: chrome
                script: android_emulator_unittest.py
                no-read-buildbot-config: true
                config:
                    by-test-platform:
                        android-4.2-x86/opt:
                            - android/androidx86.py
                        default:
                            - android/androidarm_4_3.py
                extra-options:
                    - --test-suite=mochitest-chrome
            default:
                mochitest-flavor: chrome
                script: desktop_unittest.py
                no-read-buildbot-config: true
                chunked: true
                config:
                    by-test-platform:
                        windows.*:
                            - unittests/win_taskcluster_unittest.py
                        macosx.*:
                            - remove_executables.py
                            - unittests/mac_unittest.py
                        linux.*:
                            - unittests/linux_unittest.py
                            - remove_executables.py
                extra-options:
                    - --mochitest-suite=chrome
    tier:
        by-test-platform:
            windows7-32.*: 2
            default: default

mochitest-chrome-style:
    description: "Mochitest chrome run for style system"
    suite: mochitest/chrome-style
    treeherder-symbol: tc-M(cs)
    loopback-video: true
    run-on-projects:
        by-test-platform:
            macosx64-stylo/.*: ['autoland', 'mozilla-central', 'try']
            default: built-projects
    e10s: false
    mozharness:
        mochitest-flavor: chrome
        script: desktop_unittest.py
        no-read-buildbot-config: true
        config:
            by-test-platform:
                windows.*:
                    - unittests/win_taskcluster_unittest.py
                macosx.*:
                    - unittests/mac_unittest.py
                default:
                    - unittests/linux_unittest.py
                    - remove_executables.py
        extra-options:
            - --mochitest-suite=chrome-style

mochitest-clipboard:
    description: "Mochitest clipboard run"
    suite: mochitest/clipboard
    treeherder-symbol: tc-M(cl)
    loopback-video: true
    virtualization: hardware
    instance-size: xlarge
    run-on-projects:
        by-test-platform:
            windows.*: ['try']
            default: built-projects
    worker-type:
        by-test-platform:
            windows7-32.*: buildbot-bridge/buildbot-bridge
            windows8-64.*: buildbot-bridge/buildbot-bridge
            default: null
    mozharness:
        by-test-platform:
            android.*:
                mochitest-flavor: plain
                script: android_emulator_unittest.py
                no-read-buildbot-config: true
                config:
                    - android/androidarm_4_3.py
                extra-options:
                    # note that Android runs fewer suites than other platforms
                    - --test-suite=mochitest-plain-clipboard
            default:
                mochitest-flavor: plain
                script: desktop_unittest.py
                no-read-buildbot-config: true
                chunked: false
                config:
                    by-test-platform:
                        windows.*:
                            - unittests/win_taskcluster_unittest.py
                        macosx.*:
                            - remove_executables.py
                            - unittests/mac_unittest.py
                        linux.*:
                            - unittests/linux_unittest.py
                            - remove_executables.py
                extra-options:
                    - --mochitest-suite=plain-clipboard,chrome-clipboard,browser-chrome-clipboard
    tier:
        by-test-platform:
            windows7-32.*: 2
            default: default

mochitest-devtools-chrome:
    description: "Mochitest devtools-chrome run"
    suite:
        by-test-platform:
            linux64-jsdcov/opt: mochitest/mochitest-devtools-chrome-coverage
            default: mochitest/mochitest-devtools-chrome-chunked
    treeherder-symbol: tc-M(dt)
    loopback-video: true
    max-run-time: 5400
    chunks:
        by-test-platform:
            windows.*: 8
            macosx.*: 8
            default: 10
    run-on-projects:
        by-test-platform:
            # Deactivate try on Buildbot, by default. We don't have enough machines
            windows8-64.*: ['mozilla-release', 'mozilla-beta', 'mozilla-central', 'mozilla-inbound', 'autoland']
            windows8-64-devedition/opt: built-projects  # No dev edition outside of supported branches
            windows10.*: []
            default: built-projects
    worker-type:
        by-test-platform:
            windows8-64.*: buildbot-bridge/buildbot-bridge
            default: null
    e10s:
        by-test-platform:
            linux64-jsdcov/opt: false
            default: true
    mozharness:
        mochitest-flavor: chrome
        script: desktop_unittest.py
        no-read-buildbot-config: true
        chunked: true
        config:
            by-test-platform:
                windows.*:
                    - unittests/win_taskcluster_unittest.py
                macosx.*:
                    - unittests/mac_unittest.py
                linux.*:
                    - unittests/linux_unittest.py
                    - remove_executables.py
        extra-options:
            by-test-platform:
                linux64-jsdcov/opt:
                    - --mochitest-suite=mochitest-devtools-chrome-coverage
                default:
                    - --mochitest-suite=mochitest-devtools-chrome-chunked
    instance-size:
        by-test-platform:
            # Bug 1281241: migrating to m3.large instances
            linux64-asan/opt: legacy
            default: default
    # Bug 1296086: high number of intermittents observed with software GL and large instances
    allow-software-gl-layers: false

mochitest-gpu:
    description: "Mochitest GPU run"
    suite: mochitest/gpu
    treeherder-symbol: tc-M(gpu)
    loopback-video: true
    virtualization: virtual-with-gpu
    run-on-projects:
        by-test-platform:
            # Deactivate try on Buildbot, by default. We don't have enough machines
            windows8-64.*: ['mozilla-release', 'mozilla-beta', 'mozilla-central', 'mozilla-inbound', 'autoland']
            windows8-64-devedition/opt: built-projects  # No dev edition outside of supported branches
            windows10.*: []
            default: built-projects
    worker-type:
        by-test-platform:
            windows8-64.*: buildbot-bridge/buildbot-bridge
            default: null
    mozharness:
        by-test-platform:
            android.*:
                mochitest-flavor: plain
                script: android_emulator_unittest.py
                no-read-buildbot-config: true
                config:
                    - android/androidarm_4_3.py
                extra-options:
                    # note that Android runs fewer suites than other platforms
                    - --test-suite=mochitest-plain-gpu
            default:
                mochitest-flavor: plain
                script: desktop_unittest.py
                no-read-buildbot-config: true
                chunked: false
                config:
                    by-test-platform:
                        windows.*:
                            - unittests/win_taskcluster_unittest.py
                        macosx.*:
                            - unittests/mac_unittest.py
                        linux.*:
                            - unittests/linux_unittest.py
                            - remove_executables.py
                extra-options:
                    - --mochitest-suite=plain-gpu,chrome-gpu,browser-chrome-gpu
    tier:
        by-test-platform:
            linux64-qr/.*: 1
            default: default

mochitest-jetpack:
    description: "Mochitest jetpack run"
    suite: mochitest/jetpack-package
    treeherder-symbol: tc-M(JP)
    loopback-video: true
    e10s: false
    max-run-time: 5400
    docker-image: {"in-tree": "desktop1604-test"}
    mozharness:
        mochitest-flavor: jetpack-package
        script: desktop_unittest.py
        no-read-buildbot-config: true
        chunked: false
        config:
            by-test-platform:
                windows.*:
                    - unittests/win_taskcluster_unittest.py
                macosx.*:
                    - unittests/mac_unittest.py
                linux.*:
                    - unittests/linux_unittest.py
                    - remove_executables.py
        extra-options:
            - --mochitest-suite=jetpack-package

mochitest-media:
    description: "Mochitest media run"
    suite: mochitest/mochitest-media
    treeherder-symbol: tc-M(mda)
    max-run-time: 5400
    loopback-video: true
    instance-size:
        by-test-platform:
            android.*: xlarge
            default: large
    chunks:
        by-test-platform:
            android.*: 3
            macosx64.*: 1
            windows8-64.*: 1
            default: 3
    run-on-projects:
        by-test-platform:
            # Deactivate try on Buildbot, by default. We don't have enough machines
            windows8-64.*: ['mozilla-release', 'mozilla-beta', 'mozilla-central', 'mozilla-inbound', 'autoland']
            windows8-64-devedition/opt: built-projects  # No dev edition outside of supported branches
            windows10.*: []
            default: built-projects
    worker-type:
        by-test-platform:
            windows8-64.*: buildbot-bridge/buildbot-bridge
            default: null
    mozharness:
        by-test-platform:
            android.*:
                mochitest-flavor: plain
                script: android_emulator_unittest.py
                no-read-buildbot-config: true
                config:
                    - android/androidarm_4_3.py
                extra-options:
                    - --test-suite=mochitest-media
            default:
                mochitest-flavor: plain
                script: desktop_unittest.py
                no-read-buildbot-config: true
                chunked:
                  by-test-platform:
                    macosx64.*: false
                    windows8-64.*: false
                    default: true
                config:
                    by-test-platform:
                        windows.*:
                            - unittests/win_taskcluster_unittest.py
                        macosx.*:
                            - unittests/mac_unittest.py
                        linux.*:
                            - unittests/linux_unittest.py
                            - remove_executables.py
                extra-options:
                    - --mochitest-suite=mochitest-media
    tier:
        by-test-platform:
            linux64-qr/.*: 1
            default: default

mochitest-style:
    description: "Mochitest plain run for style system"
    suite: mochitest/plain-style
    treeherder-symbol: tc-M(s)
    loopback-video: true
    run-on-projects:
        by-test-platform:
            macosx64-stylo/.*: ['autoland', 'mozilla-central', 'try']
            default: built-projects
    mozharness:
        mochitest-flavor: plain
        script: desktop_unittest.py
        no-read-buildbot-config: true
        config:
            by-test-platform:
                windows.*:
                    - unittests/win_taskcluster_unittest.py
                macosx.*:
                    - unittests/mac_unittest.py
                default:
                    - unittests/linux_unittest.py
                    - remove_executables.py
        extra-options:
            - --mochitest-suite=plain-style

mochitest-valgrind:
    description: "Mochitest plain Valgrind run"
    suite: mochitest/valgrind-plain
    treeherder-symbol: tc-M-V()
    run-on-projects: []
    loopback-video: true
    chunks: 40
    max-run-time: 14400
    # We could re-enable e10s later.
    # There's no intrinsic reason not to use it.
    e10s: false
    allow-software-gl-layers: false
    mozharness:
        mochitest-flavor: plain
        script: desktop_unittest.py
        no-read-buildbot-config: true
        chunked: true
        config:
            by-test-platform:
                windows.*:
                    - unittests/win_taskcluster_unittest.py
                macosx.*:
                    - unittests/mac_unittest.py
                linux.*:
                    - unittests/linux_unittest.py
                    - remove_executables.py
        extra-options:
            - --mochitest-suite=valgrind-plain

mochitest-webgl:
    description: "Mochitest webgl run"
    suite: mochitest/mochitest-gl
    treeherder-symbol: tc-M(gl)
    virtualization: virtual-with-gpu
    run-on-projects:
        by-test-platform:
            # Deactivate try on Buildbot, by default. We don't have enough machines
            windows8-64.*: ['mozilla-release', 'mozilla-beta', 'mozilla-central', 'mozilla-inbound', 'autoland']
            windows8-64-devedition/opt: built-projects  # No dev edition outside of supported branches
            windows10.*: []
            default: built-projects
    worker-type:
        by-test-platform:
            windows8-64.*: buildbot-bridge/buildbot-bridge
            default: null
    chunks:
        by-test-platform:
            android.*: 10
            default: 3
    loopback-video: true
    max-run-time:
        by-test-platform:
            windows.*: 5400
            android.*: 7200
            default: 3600
    instance-size:
        by-test-platform:
            android.*: xlarge
            default: default
    # Bug 1296733: llvmpipe with mesa 9.2.1 lacks thread safety
    allow-software-gl-layers: false
    mozharness:
        by-test-platform:
            android.*:
                mochitest-flavor: plain
                script: android_emulator_unittest.py
                no-read-buildbot-config: true
                config:
                    - android/androidarm_4_3.py
                extra-options:
                    - --test-suite=mochitest-gl
            default:
                mochitest-flavor: plain
                script: desktop_unittest.py
                no-read-buildbot-config: true
                chunked: true
                config:
                    by-test-platform:
                        windows.*:
                            - unittests/win_taskcluster_unittest.py
                        macosx.*:
                            - unittests/mac_unittest.py
                        linux.*:
                            - unittests/linux_unittest.py
                            - remove_executables.py
                extra-options:
                    - --mochitest-suite=mochitest-gl
    tier:
        by-test-platform:
            linux64-qr/.*: 1
            default: default

reftest:
    description: "Reftest run"
    suite: reftest/reftest
    treeherder-symbol: tc-R(R)
    run-on-projects:
        by-test-platform:
            # Deactivate try on Buildbot, by default. We don't have enough machines
            windows8-64.*: ['mozilla-release', 'mozilla-beta', 'mozilla-central', 'mozilla-inbound', 'autoland']
            windows8-64-devedition/opt: built-projects  # No dev edition outside of supported branches
            windows10.*: []
            macosx64-stylo/.*: ['autoland', 'mozilla-central', 'try']
            default: built-projects
    worker-type:
        by-test-platform:
            windows8-64.*: buildbot-bridge/buildbot-bridge
            default: null
    instance-size:
        by-test-platform:
            android.*: xlarge
            default: default
    virtualization: virtual-with-gpu
    chunks:
        by-test-platform:
            android-4.3-arm7-api-15/debug: 48
            android.*: 16
            macosx64/opt: 1
            macosx64/debug: 2
            windows8-64.*/opt: 1
            windows8-64.*/debug: 2
            default: 8
    max-run-time:
        by-test-platform:
            android.*: 10800
            default: 3600
    mozharness:
        by-test-platform:
            android.*:
                script: android_emulator_unittest.py
                no-read-buildbot-config: true
                config:
                    - android/androidarm_4_3.py
                extra-options:
                    - --test-suite=reftest
            default:
                script: desktop_unittest.py
                no-read-buildbot-config: true
                chunked:
                  by-test-platform:
                    macosx64/opt: false
                    windows8-64.*/opt: false
                    windows8-64.*/debug: true
                    default: true
                config:
                    by-test-platform:
                        windows.*:
                            - unittests/win_taskcluster_unittest.py
                        macosx.*:
                            - unittests/mac_unittest.py
                        linux.*:
                            - unittests/linux_unittest.py
                            - remove_executables.py
                extra-options:
                    - --reftest-suite=reftest
    tier:
        by-test-platform:
            linux64-qr/.*: 1
            default: default

reftest-gpu:
    description: "Reftest GPU run"
    suite: reftest/reftest-gpu
    treeherder-symbol: tc-R(Rg)
    run-on-projects:
        by-test-platform:
            windows10.*: []
            windows8-64.*: []
            default: built-projects
    worker-type:
        by-test-platform:
            windows7-32.*/debug: buildbot-bridge/buildbot-bridge
            default: null
    instance-size:
        by-test-platform:
            default: default
    virtualization: virtual-with-gpu
    max-run-time:
        by-test-platform:
            default: 3600
    mozharness:
        by-test-platform:
            default:
                script: desktop_unittest.py
                no-read-buildbot-config: true
                chunked:
                  by-test-platform:
                    default: false
                config:
                    by-test-platform:
                        windows.*:
                            - unittests/win_taskcluster_unittest.py
                        macosx.*:
                            - unittests/mac_unittest.py
                        linux.*:
                            - unittests/linux_unittest.py
                            - remove_executables.py
                extra-options:
                    - --reftest-suite=reftest-gpu
    tier: default

reftest-no-accel:
    description: "Reftest not accelerated run"
    suite: reftest/reftest-no-accel
    treeherder-symbol: tc-R(Ru)
    virtualization: virtual-with-gpu
    run-on-projects:
        by-test-platform:
            windows10.*: []
            linux64-qr/.*: ['mozilla-central', 'try']
            # Deactivate try on Buildbot, by default. We don't have enough machines
            windows8-64.*: ['mozilla-release', 'mozilla-beta', 'mozilla-central', 'mozilla-inbound', 'autoland']
            windows8-64-devedition/opt: built-projects  # No dev edition outside of supported branches
            default: built-projects
    worker-type:
        by-test-platform:
            windows8-64.*: buildbot-bridge/buildbot-bridge
            default: null
    chunks:
        by-test-platform:
            macosx.*: 1
            windows8-64.*/debug: 2
            default: 8
    mozharness:
        script: desktop_unittest.py
        no-read-buildbot-config: true
        chunked:
            by-test-platform:
                windows8-64.*/debug: true
                default: false
        config:
            by-test-platform:
                windows.*:
                    - unittests/win_taskcluster_unittest.py
                macosx.*:
                    - unittests/mac_unittest.py
                linux.*:
                    - unittests/linux_unittest.py
                    - remove_executables.py
        extra-options:
            - --reftest-suite=reftest-no-accel

reftest-stylo:
    description: "Reftest run for Stylo"
    suite: reftest/reftest-stylo
    treeherder-symbol: tc-R(Rs)
<<<<<<< HEAD
=======
    virtualization: virtual-with-gpu
    docker-image: {"in-tree": "desktop1604-test"}
>>>>>>> baf6cddc
    chunks: 16
    run-on-projects:
        by-test-platform:
            .*-stylo/opt: [ 'autoland', 'mozilla-central', 'try' ] # not on mozilla-inbound
            macosx64-stylo/debug: [ 'autoland', 'mozilla-central', 'try' ] # not on mozilla-inbound
            linux64-stylo-sequential/opt: [ 'mozilla-central']
            default: built-projects
    mozharness:
        script: desktop_unittest.py
        no-read-buildbot-config: true
        config:
            by-test-platform:
                windows.*:
                    - unittests/win_taskcluster_unittest.py
                macosx.*:
                    - unittests/mac_unittest.py
                default:
                    - unittests/linux_unittest.py
                    - remove_executables.py
        extra-options:
            - --reftest-suite=reftest-stylo

robocop:
    description: "Robocop run"
    suite: robocop
    treeherder-symbol: tc-M(rc)
    instance-size: xlarge
    chunks:
        by-test-platform:
            # android-4.3-arm7-api-15/debug -- not run
            android-4.3-arm7-api-15/opt: 4
            android-4.3-arm7-api-15-gradle/opt: 4
    loopback-video: true
    e10s: false
    mozharness:
        script: android_emulator_unittest.py
        no-read-buildbot-config: true
        config:
            - android/androidarm_4_3.py
        extra-options:
            - --test-suite=robocop

talos-chrome:
    description: "Talos chrome"
    suite: talos
    try-name: chromez
    treeherder-symbol: tc-T(c)
    virtualization: hardware
    run-on-projects:
        by-test-platform:
            linux64-stylo-sequential/.*: ['mozilla-central','try']
            linux64-stylo/.*: ['mozilla-central', 'try']
            macosx64-stylo/.*: ['autoland', 'mozilla-central', 'try']
            default: ['mozilla-beta', 'mozilla-central', 'mozilla-inbound', 'autoland', 'try']
    max-run-time: 3600
    mozharness:
        script: talos_script.py
        no-read-buildbot-config: true
        config:
            by-test-platform:
                macosx.*:
                    - talos/mac_config.py
                windows.*:
                    - talos/windows_config.py
                default:
                    - talos/linux_config.py
        extra-options:
            - --suite=chromez
            - --add-option
            - --webServer,localhost

talos-dromaeojs:
    description: "Talos dromaeojs"
    suite: talos
    try-name: dromaeojs
    treeherder-symbol: tc-T(d)
    virtualization: hardware
    run-on-projects:
        by-test-platform:
            linux64-stylo-sequential/.*: ['mozilla-central','try']
            linux64-stylo/.*: ['mozilla-central', 'try']
            macosx64-stylo/.*: ['autoland', 'mozilla-central', 'try']
            default: ['mozilla-beta', 'mozilla-central', 'mozilla-inbound', 'autoland', 'try']
    max-run-time: 3600
    mozharness:
        script: talos_script.py
        no-read-buildbot-config: true
        config:
            by-test-platform:
                macosx.*:
                    - talos/mac_config.py
                windows.*:
                    - talos/windows_config.py
                default:
                    - talos/linux_config.py
        extra-options:
            - --suite=dromaeojs
            - --add-option
            - --webServer,localhost

talos-g1:
    description: "Talos g1"
    suite: talos
    try-name: g1
    treeherder-symbol: tc-T(g1)
    virtualization: hardware
    run-on-projects:
        by-test-platform:
            linux64-stylo-sequential/.*: ['mozilla-central','try']
            linux64-stylo/.*: ['mozilla-central', 'try']
            macosx64-stylo/.*: ['autoland', 'mozilla-central', 'try']
            default: ['mozilla-beta', 'mozilla-central', 'mozilla-inbound', 'autoland', 'try']
    max-run-time: 7200
    mozharness:
        script: talos_script.py
        no-read-buildbot-config: true
        config:
            by-test-platform:
                macosx.*:
                    - talos/mac_config.py
                windows.*:
                    - talos/windows_config.py
                default:
                    - talos/linux_config.py
        extra-options:
            - --suite=g1
            - --add-option
            - --webServer,localhost

talos-g2:
    description: "Talos g2"
    suite: talos
    try-name: g2
    treeherder-symbol: tc-T(g2)
    virtualization: hardware
    max-run-time: 7200
    run-on-projects:
        by-test-platform:
            linux64-stylo-sequential/.*: ['mozilla-central','try']
            linux64-stylo/.*: ['mozilla-central', 'try']
            macosx64-stylo/.*: ['autoland', 'mozilla-central', 'try']
            default: ['mozilla-beta', 'mozilla-central', 'mozilla-inbound', 'autoland', 'try']
    mozharness:
        script: talos_script.py
        no-read-buildbot-config: true
        config:
            by-test-platform:
                macosx.*:
                    - talos/mac_config.py
                windows.*:
                    - talos/windows_config.py
                default:
                    - talos/linux_config.py
        extra-options:
            - --suite=g2
            - --add-option
            - --webServer,localhost

talos-g3:
    description: "Talos g3"
    suite: talos
    try-name: g3
    treeherder-symbol: tc-T(g3)
    virtualization: hardware
    run-on-projects:
        by-test-platform:
            linux64-stylo-sequential/.*: ['mozilla-central','try']
            linux64-stylo/.*: ['mozilla-central', 'try']
            macosx64-stylo/.*: ['autoland', 'mozilla-central', 'try']
            default: ['mozilla-beta','mozilla-central', 'mozilla-inbound', 'autoland', 'try']
    max-run-time: 3600
    mozharness:
        script: talos_script.py
        no-read-buildbot-config: true
        config:
            by-test-platform:
                macosx.*:
                    - talos/mac_config.py
                windows.*:
                    - talos/windows_config.py
                default:
                    - talos/linux_config.py
        extra-options:
            - --suite=g3
            - --add-option
            - --webServer,localhost

talos-g4:
    description: "Talos g4"
    suite: talos
    try-name: g4
    treeherder-symbol: tc-T(g4)
    virtualization: hardware
    run-on-projects:
        by-test-platform:
            linux64-stylo-sequential/.*: ['mozilla-central','try']
            linux64-stylo/.*: ['mozilla-central', 'try']
            macosx64-stylo/.*: ['autoland', 'mozilla-central', 'try']
            default: ['mozilla-beta','mozilla-central', 'mozilla-inbound', 'autoland', 'try']
    max-run-time: 3600
    mozharness:
        script: talos_script.py
        no-read-buildbot-config: true
        config:
            by-test-platform:
                macosx.*:
                    - talos/mac_config.py
                windows.*:
                    - talos/windows_config.py
                default:
                    - talos/linux_config.py
        extra-options:
            - --suite=g4
            - --add-option
            - --webServer,localhost

talos-g5:
    description: "Talos g5"
    suite: talos
    try-name: g5
    treeherder-symbol: tc-T(g5)
    virtualization: hardware
    run-on-projects:
        by-test-platform:
            linux64-stylo-sequential/.*: ['mozilla-central','try']
            linux64-stylo/.*: ['mozilla-central', 'try']
            macosx64-stylo/.*: ['autoland', 'mozilla-central', 'try']
            default: ['mozilla-beta', 'mozilla-central', 'mozilla-inbound', 'autoland', 'try']
    max-run-time: 3600
    mozharness:
        script: talos_script.py
        no-read-buildbot-config: true
        config:
            by-test-platform:
                macosx.*:
                    - talos/mac_config.py
                windows.*:
                    - talos/windows_config.py
                default:
                    - talos/linux_config.py
                    - remove_executables.py
        extra-options:
            - --suite=g5
            - --add-option
            - --webServer,localhost

talos-other:
    description: "Talos other"
    suite: talos
    try-name: other
    treeherder-symbol: tc-T(o)
    virtualization: hardware
    run-on-projects:
        by-test-platform:
            linux64-stylo-sequential/.*: ['mozilla-central','try']
            linux64-stylo/.*: ['mozilla-central', 'try']
            macosx64-stylo/.*: ['autoland', 'mozilla-central', 'try']
            default: ['mozilla-beta','mozilla-central', 'mozilla-inbound', 'autoland', 'try']
    max-run-time: 3600
    mozharness:
        script: talos_script.py
        no-read-buildbot-config: true
        config:
            by-test-platform:
                macosx.*:
                    - talos/mac_config.py
                windows.*:
                    - talos/windows_config.py
                default:
                    - talos/linux_config.py
        extra-options:
            - --suite=other
            - --add-option
            - --webServer,localhost

talos-perf-reftest:
    description: "Talos perf-reftest"
    suite: talos
    try-name: perf-reftest
    treeherder-symbol: tc-T(p)
    virtualization: hardware
    run-on-projects:
        by-test-platform:
            linux64-stylo-sequential/.*: ['mozilla-central', 'try']
            linux64-stylo/.*: ['mozilla-central', 'try']
            macosx64-stylo/.*: ['autoland', 'mozilla-central', 'try']
            default: ['mozilla-central', 'mozilla-inbound', 'autoland', 'try']
    max-run-time: 3600
    mozharness:
        script: talos_script.py
        no-read-buildbot-config: true
        config:
            by-test-platform:
                windows.*:
                    - talos/windows_config.py
                default:
                    - talos/linux_config.py
        extra-options:
            - --suite=perf-reftest

talos-perf-reftest-singletons:
    description: "Talos perf-reftest singletons"
    suite: talos
    try-name: perf-reftest-singletons
    treeherder-symbol: tc-T(ps)
    virtualization: hardware
    run-on-projects: ['mozilla-beta', 'mozilla-central', 'mozilla-inbound', 'autoland', 'try']
    max-run-time: 3600
    mozharness:
        script: talos_script.py
        no-read-buildbot-config: true
        config:
            by-test-platform:
                macosx.*:
                    - talos/mac_config.py
                windows.*:
                    - talos/windows_config.py
                default:
                    - talos/linux_config.py
        extra-options:
            - --suite=perf-reftest-singletons

talos-quantum-pageload:
    description: "Talos quantum-pageload"
    suite: talos
    try-name: quantum-pageload
    treeherder-symbol: tc-T(tp6)
    run-on-projects:
        by-test-platform:
            windows.*: ['mozilla-beta', 'mozilla-central', 'mozilla-inbound', 'autoland', 'try', 'date']
            default: []
    max-run-time: 3600
    mozharness:
        script: talos_script.py
        no-read-buildbot-config: true
        config:
            by-test-platform:
                macosx.*:
                    - talos/mac_config.py
                windows.*:
                    - talos/windows_config.py
                default:
                    - talos/linux_config.py
        extra-options:
            - --suite=quantum-pageload
            - --add-option
            - --webServer,localhost

talos-quantum-pageload-stylo:
    description: "Talos Quantum Pageload Stylo"
    suite: talos
    try-name: quantum-pageload-stylo
    treeherder-symbol: tc-T(tp6s)
    virtualization: hardware
    run-on-projects:
        by-test-platform:
            windows.*: ['mozilla-beta', 'mozilla-central', 'mozilla-inbound', 'autoland', 'try']
            macosx64-stylo/.*: ['autoland', 'mozilla-central', 'try']
            default: []
    max-run-time: 3600
    mozharness:
        script: talos_script.py
        no-read-buildbot-config: true
        config:
            by-test-platform:
                macosx.*:
                    - talos/mac_config.py
                windows.*:
                    - talos/windows_config.py
                default:
                    - talos/linux_config.py
        extra-options:
            - --suite=quantum-pageload-stylo

talos-svgr:
    description: "Talos svgr"
    suite: talos
    try-name: svgr
    treeherder-symbol: tc-T(s)
    virtualization: hardware
    run-on-projects:
        by-test-platform:
            linux64-stylo-sequential/.*: ['mozilla-central','try']
            linux64-stylo/.*: ['mozilla-central', 'try']
            macosx64-stylo/.*: ['autoland', 'mozilla-central', 'try']
            default: ['mozilla-beta', 'mozilla-central', 'mozilla-inbound', 'autoland', 'try']
    max-run-time: 3600
    mozharness:
        script: talos_script.py
        no-read-buildbot-config: true
        config:
            by-test-platform:
                macosx.*:
                    - talos/mac_config.py
                windows.*:
                    - talos/windows_config.py
                default:
                    - talos/linux_config.py
        extra-options:
            - --suite=svgr
            - --add-option
            - --webServer,localhost

talos-tp5o:
    description: "Talos tp5o"
    suite: talos
    try-name: tp5o
    treeherder-symbol: tc-T(tp)
    virtualization: hardware
    run-on-projects:
        by-test-platform:
            linux64-stylo-sequential/.*: ['mozilla-central','try']
            linux64-stylo/.*: ['mozilla-central', 'try']
            macosx64-stylo/.*: ['autoland', 'mozilla-central', 'try']
            default: ['mozilla-beta', 'mozilla-central', 'mozilla-inbound', 'autoland', 'try']
    max-run-time: 3600
    mozharness:
        script: talos_script.py
        no-read-buildbot-config: true
        config:
            by-test-platform:
                macosx.*:
                    - talos/mac_config.py
                windows.*:
                    - talos/windows_config.py
                default:
                    - talos/linux_config.py
        extra-options:
            - --suite=tp5o
            - --add-option
            - --webServer,localhost

talos-xperf:
    description: "Talos xperf"
    suite: talos
    try-name: xperf
    treeherder-symbol: tc-T(x)
    run-on-projects:
        by-test-platform:
            windows7-32.*: ['mozilla-beta', 'mozilla-central', 'mozilla-inbound', 'autoland', 'try', 'date']
            default: []
    max-run-time: 3600
    mozharness:
        script: talos_script.py
        no-read-buildbot-config: true
        config:
            by-test-platform:
                macosx.*:
                    - talos/mac_config.py
                windows.*:
                    - talos/windows_config.py
                default:
                    - talos/linux_config.py
        extra-options:
            - --suite=xperf
            - --add-option
            - --webServer,localhost

telemetry-tests-client:
    description: "Telemetry tests client run"
    suite: telemetry-tests-client
    treeherder-symbol: tc-e10s
    max-run-time: 5400
    checkout: true
    tier: 3
    mozharness:
        script: telemetry/telemetry_client.py
        config:
            by-test-platform:
                linux.*:
                    - remove_executables.py
                windows.*: []


web-platform-tests:
    description: "Web platform test run"
    suite: web-platform-tests
    treeherder-symbol: tc-W(wpt)
    chunks:
      by-test-platform:
        macosx64/opt: 5
        macosx64/debug: 10
        default: 12
    max-run-time: 7200
    instance-size: xlarge
    run-on-projects:
        by-test-platform:
            macosx64-stylo/.*: ['autoland', 'mozilla-central', 'try']
            default: built-projects
    mozharness:
        script: web_platform_tests.py
        no-read-buildbot-config: true
        chunked: true
        config:
            by-test-platform:
                windows.*:
                    - web_platform_tests/prod_config_windows_taskcluster.py
                macosx.*:
                    - web_platform_tests/prod_config.py
                default:
                    - web_platform_tests/prod_config.py
                    - remove_executables.py
        extra-options:
            - --test-type=testharness

web-platform-tests-reftests:
    description: "Web platform reftest run"
    suite: web-platform-tests-reftests
    treeherder-symbol: tc-W(Wr)
    max-run-time: 5400
    instance-size: xlarge
    chunks:
      by-test-platform:
        macosx.*: 1
        windows.*: 1
        default: 6
    run-on-projects:
        by-test-platform:
            macosx64-stylo/.*: ['autoland', 'mozilla-central', 'try']
            default: built-projects
    mozharness:
        script: web_platform_tests.py
        no-read-buildbot-config: true
        config:
            by-test-platform:
                windows.*:
                    - web_platform_tests/prod_config_windows_taskcluster.py
                macosx.*:
                    - web_platform_tests/prod_config.py
                default:
                    - web_platform_tests/prod_config.py
                    - remove_executables.py
        extra-options:
            - --test-type=reftest

web-platform-tests-wdspec:
    description: "Web platform webdriver-spec run"
    suite: web-platform-tests-wdspec
    treeherder-symbol: tc-W(Wd)
    max-run-time: 5400
    instance-size: xlarge
    mozharness:
        script: web_platform_tests.py
        no-read-buildbot-config: true
        config:
            by-test-platform:
                windows.*:
                    - web_platform_tests/prod_config_windows_taskcluster.py
                macosx.*:
                    - web_platform_tests/prod_config.py
                default:
                    - web_platform_tests/prod_config.py
                    - remove_executables.py
        extra-options:
            - --test-type=wdspec

xpcshell:
    description: "xpcshell test run"
    suite:
        by-test-platform:
            linux64-jsdcov/opt: xpcshell-coverage
            default: xpcshell
    treeherder-symbol: tc-X(X)
    run-on-projects:
        by-test-platform:
            linux64-qr/.*: ['mozilla-central', 'try']
            # Deactivate try on Buildbot, by default. We don't have enough machines
            windows8-64.*: ['mozilla-release', 'mozilla-beta', 'mozilla-central', 'mozilla-inbound', 'autoland']
            windows8-64-devedition/opt: built-projects  # No dev edition outside of supported branches
            windows10-64-asan/opt: []  # No XPCShell on ASAN yet
            default: built-projects
    worker-type:
        by-test-platform:
            windows8-64.*: buildbot-bridge/buildbot-bridge
            default: null
    tier:
        by-test-platform:
            default: default
    chunks:
        by-test-platform:
            linux64/debug: 10
            android-4.2-x86/opt: 6
            macosx.*: 1
            windows.*: 1
            default: 8
    instance-size:
        by-test-platform:
            android.*: xlarge
            default: legacy # Bug 1281241: migrating to m3.large instances
    max-run-time: 5400
    e10s: false
    allow-software-gl-layers: false
    mozharness:
        by-test-platform:
            android.*:
                script: android_emulator_unittest.py
                no-read-buildbot-config: true
                extra-options:
                    - --test-suite=xpcshell
                config:
                    by-test-platform:
                        android-4.2-x86/opt:
                            - android/androidx86.py
                        default:
                            - android/androidarm_4_3.py
            default:
                script: desktop_unittest.py
                no-read-buildbot-config: true
                config:
                    by-test-platform:
                        windows.*:
                            - unittests/win_taskcluster_unittest.py
                        macosx.*:
                            - unittests/mac_unittest.py
                        linux.*:
                            - unittests/linux_unittest.py
                            - remove_executables.py
                extra-options:
                    by-test-platform:
                        linux64-jsdcov/opt:
                            - --xpcshell-suite=xpcshell-coverage
                        default:
                            - --xpcshell-suite=xpcshell
                requires-signed-builds:
                    by-test-platform:
                        windows10-64-asan/opt: false    # No XPCShell on ASAN yet
                        windows.*: true
                        default: false<|MERGE_RESOLUTION|>--- conflicted
+++ resolved
@@ -1213,11 +1213,8 @@
     description: "Reftest run for Stylo"
     suite: reftest/reftest-stylo
     treeherder-symbol: tc-R(Rs)
-<<<<<<< HEAD
-=======
     virtualization: virtual-with-gpu
     docker-image: {"in-tree": "desktop1604-test"}
->>>>>>> baf6cddc
     chunks: 16
     run-on-projects:
         by-test-platform:
