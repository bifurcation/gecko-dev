/* Any copyright is dedicated to the Public Domain.
    yield new Promise(function(){});
   http://creativecommons.org/publicdomain/zero/1.0/ */
"use strict";

<<<<<<< HEAD
/* global document, SimpleTest, requestAnimationFrame, is, ok */
/* exported Cc, Ci, Cu, Cr, Assert, Task, TargetFactory, Toolbox, browserRequire,
   forceRender, setProps, dumpn, checkOptimizationHeader, checkOptimizationTree */
let { classes: Cc, interfaces: Ci, utils: Cu, results: Cr } = Components;

let { require } = Cu.import("resource://gre/modules/devtools/shared/Loader.jsm", {});
let { Assert } = require("resource://testing-common/Assert.jsm");
let { BrowserLoader } = Cu.import("resource://devtools/client/shared/browser-loader.js", {});
let defer = require("devtools/shared/defer");
let DevToolsUtils = require("devtools/shared/DevToolsUtils");
let { Task } = require("devtools/shared/task");
let { TargetFactory } = require("devtools/client/framework/target");
let { Toolbox } = require("devtools/client/framework/toolbox");

DevToolsUtils.testing = true;
let { require: browserRequire } = BrowserLoader({
=======
var { classes: Cc, interfaces: Ci, utils: Cu, results: Cr } = Components;

var { require } = Cu.import("resource://gre/modules/devtools/shared/Loader.jsm", {});
var { Assert } = require("resource://testing-common/Assert.jsm");
var { BrowserLoader } = Cu.import("resource://devtools/client/shared/browser-loader.js", {});
var defer = require("devtools/shared/defer");
var DevToolsUtils = require("devtools/shared/DevToolsUtils");
var flags = require("devtools/shared/flags");
var { Task } = require("devtools/shared/task");
var { TargetFactory } = require("devtools/client/framework/target");
var { Toolbox } = require("devtools/client/framework/toolbox");

flags.testing = true;
var { require: browserRequire } = BrowserLoader({
>>>>>>> 652b46c3
  baseURI: "resource://devtools/client/performance/",
  window: this
});

let $ = (selector, scope = document) => scope.querySelector(selector);
let $$ = (selector, scope = document) => scope.querySelectorAll(selector);

function forceRender(comp) {
  return setState(comp, {})
    .then(() => setState(comp, {}));
}

// All tests are asynchronous.
SimpleTest.waitForExplicitFinish();

function onNextAnimationFrame(fn) {
  return () =>
    requestAnimationFrame(() =>
      requestAnimationFrame(fn));
}

function setState(component, newState) {
  let deferred = defer();
  component.setState(newState, onNextAnimationFrame(deferred.resolve));
  return deferred.promise;
}

function setProps(component, newState) {
  let deferred = defer();
  component.setProps(newState, onNextAnimationFrame(deferred.resolve));
  return deferred.promise;
}

function dumpn(msg) {
  dump(`PERFORMANCE-COMPONENT-TEST: ${msg}\n`);
}

/**
 * Default opts data for testing. First site has a simple IonType,
 * and an IonType with an ObservedType, and a successful outcome.
 * Second site does not have a successful outcome.
 */
let OPTS_DATA_GENERAL = [{
  id: 1,
  propertyName: "my property name",
  line: 100,
  column: 200,
  samples: 90,
  data: {
    attempts: [
      { id: 1, strategy: "GetElem_TypedObject", outcome: "AccessNotTypedObject" },
      { id: 1, strategy: "GetElem_Dense", outcome: "AccessNotDense" },
      { id: 1, strategy: "GetElem_TypedStatic", outcome: "Disabled" },
      { id: 1, strategy: "GetElem_TypedArray", outcome: "GenericSuccess" },
    ],
    types: [{
      id: 1,
      site: "Receiver",
      mirType: "Object",
      typeset: [{
        id: 1,
        keyedBy: "constructor",
        name: "MyView",
        location: "http://internet.com/file.js",
        line: "123",
      }]
    }, {
      id: 1,
      typeset: void 0,
      site: "Index",
      mirType: "Int32",
    }]
  }
}, {
  id: 2,
  propertyName: void 0,
  line: 50,
  column: 51,
  samples: 100,
  data: {
    attempts: [
      { id: 2, strategy: "Call_Inline", outcome: "CantInlineBigData" }
    ],
    types: [{
      id: 2,
      site: "Call_Target",
      mirType: "Object",
      typeset: [
        { id: 2, keyedBy: "primitive" },
        { id: 2, keyedBy: "constructor", name: "B", location: "http://mypage.com/file.js", line: "2" },
        { id: 2, keyedBy: "constructor", name: "C", location: "http://mypage.com/file.js", line: "3" },
        { id: 2, keyedBy: "constructor", name: "D", location: "http://mypage.com/file.js", line: "4" },
      ],
    }]
  }
}];

OPTS_DATA_GENERAL.forEach(site => {
  site.data.types.forEach(type => {
    if (type.typeset) {
      type.typeset.id = site.id;
    }
  });
  site.data.attempts.id = site.id;
  site.data.types.id = site.id;
});

function checkOptimizationHeader(name, file, line) {
  is($(".optimization-header .header-function-name").textContent, name,
    "correct optimization header function name");
  is($(".optimization-header .frame-link-filename").textContent, file,
    "correct optimization header file name");
  is($(".optimization-header .frame-link-line").textContent, `:${line}`,
    "correct optimization header line");
}

function checkOptimizationTree(rowData) {
  let rows = $$(".tree .tree-node");

  for (let i = 0; i < rowData.length; i++) {
    let row = rows[i];
    let expected = rowData[i];

    switch (expected.type) {
      case "site":
        is($(".optimization-site-title", row).textContent,
          `${expected.strategy} – (${expected.samples} samples)`,
          `row ${i}th: correct optimization site row`);

        is(!!$(".opt-icon.warning", row), !!expected.failureIcon,
          `row ${i}th: expected visibility of failure icon for unsuccessful outcomes`);
        break;
      case "types":
        is($(".optimization-types", row).textContent,
          `Types (${expected.count})`,
          `row ${i}th: correct types row`);
        break;
      case "attempts":
        is($(".optimization-attempts", row).textContent,
          `Attempts (${expected.count})`,
          `row ${i}th: correct attempts row`);
        break;
      case "type":
        is($(".optimization-ion-type", row).textContent,
          `${expected.site}:${expected.mirType}`,
          `row ${i}th: correct ion type row`);
        break;
      case "observedtype":
        is($(".optimization-observed-type-keyed", row).textContent,
          expected.name ?
            `${expected.keyedBy} → ${expected.name}` :
            expected.keyedBy,
          `row ${i}th: correct observed type row`);
        break;
      case "attempt":
        is($(".optimization-strategy", row).textContent, expected.strategy,
          `row ${i}th: correct attempt row, attempt item`);
        is($(".optimization-outcome", row).textContent, expected.outcome,
          `row ${i}th: correct attempt row, outcome item`);
        ok($(".optimization-outcome", row)
          .classList.contains(expected.success ? "success" : "failure"),
          `row ${i}th: correct attempt row, failure/success status`);
        break;
    }
  }
}<|MERGE_RESOLUTION|>--- conflicted
+++ resolved
@@ -3,7 +3,6 @@
    http://creativecommons.org/publicdomain/zero/1.0/ */
 "use strict";
 
-<<<<<<< HEAD
 /* global document, SimpleTest, requestAnimationFrame, is, ok */
 /* exported Cc, Ci, Cu, Cr, Assert, Task, TargetFactory, Toolbox, browserRequire,
    forceRender, setProps, dumpn, checkOptimizationHeader, checkOptimizationTree */
@@ -13,29 +12,13 @@
 let { Assert } = require("resource://testing-common/Assert.jsm");
 let { BrowserLoader } = Cu.import("resource://devtools/client/shared/browser-loader.js", {});
 let defer = require("devtools/shared/defer");
-let DevToolsUtils = require("devtools/shared/DevToolsUtils");
+let flags = require("devtools/shared/flags");
 let { Task } = require("devtools/shared/task");
 let { TargetFactory } = require("devtools/client/framework/target");
 let { Toolbox } = require("devtools/client/framework/toolbox");
 
-DevToolsUtils.testing = true;
+flags.testing = true;
 let { require: browserRequire } = BrowserLoader({
-=======
-var { classes: Cc, interfaces: Ci, utils: Cu, results: Cr } = Components;
-
-var { require } = Cu.import("resource://gre/modules/devtools/shared/Loader.jsm", {});
-var { Assert } = require("resource://testing-common/Assert.jsm");
-var { BrowserLoader } = Cu.import("resource://devtools/client/shared/browser-loader.js", {});
-var defer = require("devtools/shared/defer");
-var DevToolsUtils = require("devtools/shared/DevToolsUtils");
-var flags = require("devtools/shared/flags");
-var { Task } = require("devtools/shared/task");
-var { TargetFactory } = require("devtools/client/framework/target");
-var { Toolbox } = require("devtools/client/framework/toolbox");
-
-flags.testing = true;
-var { require: browserRequire } = BrowserLoader({
->>>>>>> 652b46c3
   baseURI: "resource://devtools/client/performance/",
   window: this
 });
