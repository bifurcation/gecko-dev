# -*- Mode: python; indent-tabs-mode: nil; tab-width: 40 -*-
# vim: set filetype=python:
# This Source Code Form is subject to the terms of the Mozilla Public
# License, v. 2.0. If a copy of the MPL was not distributed with this
# file, You can obtain one at http://mozilla.org/MPL/2.0/.


# Profiling
# ==============================================================
# Some of the options here imply an option from js/moz.configure,
# so, need to be declared before the include.
option('--enable-systrace', env='MOZ_USE_SYSTRACE',
       help='Turn on systrace for the Gecko profiler on android/b2g')

@depends('--enable-systrace', target)
def systrace(value, target):
    if value and target.os != 'Android':
        die('--enable-systrace cannot be used when targeting %s',
            target.os)
    if value:
        return True

set_define('MOZ_USE_SYSTRACE', systrace)


option('--enable-jprof', env='MOZ_JPROF',
       help='Enable jprof profiling tool (needs mozilla/tools/jprof)')

@depends('--enable-jprof')
def jprof(value):
    if value:
        return True

set_config('MOZ_JPROF', jprof)
set_define('MOZ_JPROF', jprof)
imply_option('--enable-profiling', jprof)

@depends(target)
def gecko_profiler(target):
    if target.os == 'Android':
        return target.cpu in ('aarch64', 'arm', 'x86')
    elif target.kernel == 'Linux':
        return target.cpu in ('x86', 'x86_64')
    return target.os in ('OSX', 'WINNT')

@depends(gecko_profiler)
def gecko_profiler_define(value):
    if value:
        return True

set_config('MOZ_GECKO_PROFILER', gecko_profiler_define)
set_define('MOZ_GECKO_PROFILER', gecko_profiler_define)


option('--enable-dmd', env='MOZ_DMD',
       help='Enable Dark Matter Detector (heap profiler). '
            'Also enables jemalloc, replace-malloc and profiling')

@depends('--enable-dmd')
def dmd(value):
    if value:
        return True

set_config('MOZ_DMD', dmd)
set_define('MOZ_DMD', dmd)
add_old_configure_assignment('MOZ_DMD', dmd)
imply_option('--enable-profiling', dmd)
imply_option('--enable-jemalloc', dmd)
imply_option('--enable-replace-malloc', dmd)

# JACK cubeb backend
# ==============================================================
option('--enable-jack', env='MOZ_JACK',
       help='Enable JACK audio backend.')

@depends('--enable-jack')
def jack(value):
    if value:
        return True

set_config('MOZ_JACK', jack)
set_define('MOZ_JACK', jack)

# Javascript engine
# ==============================================================
include('../js/moz.configure')


# Rust
# ==============================================================
include('../build/moz.configure/rust.configure',
        when='--enable-compile-environment')


# L10N
# ==============================================================
option('--with-l10n-base', nargs=1, env='L10NBASEDIR',
       help='Path to l10n repositories')

@depends('--with-l10n-base')
@imports(_from='os.path', _import='isdir')
def l10n_base(value):
    if value:
        path = value[0]
        if not isdir(path):
            die("Invalid value --with-l10n-base, %s doesn't exist", path)
        return os.path.realpath(os.path.abspath(path))

set_config('L10NBASEDIR', l10n_base)


# Default toolkit
# ==============================================================
# Normally, we'd want to use the `default` field on the option, but that
# requires --target to be resolved at --help time, which requires to run
# config.guess, which we want to avoid. Even better, we could actually set
# `choices` depending on the target, but that doesn't pan out for the same
# reason.
option('--enable-default-toolkit', nargs=1,
       choices=('cairo-windows', 'cairo-gtk3', 'cairo-gtk3-wayland',
                'cairo-cocoa', 'cairo-uikit', 'cairo-android'),
       help='Select default toolkit')

@depends('--enable-default-toolkit', target, '--help')
def toolkit(value, target, _):
    # Define possible choices for each platform. The default is the first one
    # listed when there are several.
    os = target.os
    if target.os == 'WINNT':
        platform_choices = ('cairo-windows',)
    elif target.os == 'OSX':
        platform_choices = ('cairo-cocoa',)
    elif target.os == 'iOS':
        platform_choices = ('cairo-uikit',)
    elif target.os == 'Android':
        if value.origin == 'implied':
            # Trust values coming from imply_option() (used in
            # b2g/moz.configure).
            platform_choices = tuple(value)
        else:
            platform_choices = ('cairo-android',)
    else:
        platform_choices = ('cairo-gtk3', 'cairo-gtk3-wayland')

    if value:
        if value[0] not in platform_choices:
            die('`%s` is not a valid value for --enable-default-toolkit on %s\n'
                'Valid values: %s', value[0], os, ', '.join(platform_choices))
        return value[0]

    return platform_choices[0]

@depends(toolkit)
def wayland(toolkit):
    return toolkit == 'cairo-gtk3-wayland'

@depends(toolkit)
def toolkit(toolkit):
    if toolkit == 'cairo-gtk2-x11':
        widget_toolkit = 'gtk2'
    elif toolkit == 'cairo-gtk3-wayland' :
        widget_toolkit = 'gtk3'
    else:
        widget_toolkit = toolkit.replace('cairo-', '')
    return widget_toolkit

set_config('MOZ_WIDGET_TOOLKIT', toolkit)
add_old_configure_assignment('MOZ_WIDGET_TOOLKIT', toolkit)

@depends(toolkit)
def toolkit_gtk(toolkit):
    if toolkit == 'gtk2':
        return '2'
    elif toolkit == 'gtk3':
        return '3'

set_define('MOZ_WIDGET_GTK', toolkit_gtk)

@depends(toolkit)
def toolkit_define(toolkit):
    if toolkit not in ('gtk2', 'gtk3', 'windows'):
        return 'MOZ_WIDGET_%s' % toolkit.upper()

set_define(toolkit_define, True)


option('--without-x', env='WITHOUT_X', help='Disable X11 support')

@depends('--without-x', toolkit)
def x11(value, toolkit):
    if not value:
        die('--without-x is not supported')

    x11_toolkits = ('gtk2', 'gtk3')
    if value and value.origin != 'default' and toolkit not in x11_toolkits:
        die('--with-x is only valid with --enable-default-toolkit={%s}',
            ','.join(x11_toolkits))

    return True if value and toolkit in x11_toolkits else None

set_config('MOZ_ENABLE_XREMOTE', x11)
set_define('MOZ_ENABLE_XREMOTE', x11)
set_config('MOZ_X11', x11)
set_define('MOZ_X11', x11)
add_old_configure_assignment('MOZ_X11', x11)

# Wayland support
# ==============================================================
wayland_headers = pkg_check_modules('MOZ_WAYLAND', 'gtk+-wayland-3.0 >= 3.22',
                                    when=wayland)

set_config('MOZ_WAYLAND', depends_if(wayland_headers)(lambda _: True))
set_define('MOZ_WAYLAND', depends_if(wayland_headers)(lambda _: True))

# GL Provider
# ==============================================================
option('--with-gl-provider', nargs=1, help='Set GL provider backend type')

@depends('--with-gl-provider')
def gl_provider(value):
    if value:
        return value[0]

@depends(gl_provider)
def gl_provider_define(provider):
    if provider:
        return 'GLContextProvider%s' % provider

set_define('MOZ_GL_PROVIDER', gl_provider_define)

@depends(gl_provider, x11)
def gl_default_provider(value, x11):
    if value:
        return value
    elif x11:
        return 'GLX'

set_config('MOZ_GL_PROVIDER', gl_provider)
set_config('MOZ_GL_DEFAULT_PROVIDER', gl_default_provider)

@depends(gl_default_provider)
def gl_provider_define(provider):
    if provider:
        return 'GL_PROVIDER_%s' % provider

set_define(gl_provider_define, True)


# PDF printing
# ==============================================================
@depends(toolkit)
def pdf_printing(toolkit):
    if toolkit in ('windows', 'gtk2', 'gtk3', 'android'):
        return True

@depends(pdf_printing)
def pdf_surface_feature(pdf_printing):
    if pdf_printing:
        return '#define CAIRO_HAS_PDF_SURFACE 1'
    else:
        # CONFIGURE_SUBST_FILES need explicit empty values.
        return ''

set_config('MOZ_PDF_PRINTING', pdf_printing)
set_config('PDF_SURFACE_FEATURE', pdf_surface_feature)


# Event loop instrumentation
# ==============================================================
option(env='MOZ_INSTRUMENT_EVENT_LOOP',
       help='Force-enable event loop instrumentation')

@depends('MOZ_INSTRUMENT_EVENT_LOOP', toolkit)
def instrument_event_loop(value, toolkit):
    if value or (toolkit in ('windows', 'gtk2', 'gtk3', 'cocoa', 'android') and
                 value.origin == 'default'):
        return True

set_config('MOZ_INSTRUMENT_EVENT_LOOP', instrument_event_loop)
set_define('MOZ_INSTRUMENT_EVENT_LOOP', instrument_event_loop)


# Fontconfig Freetype
# ==============================================================
option(env='USE_FC_FREETYPE',
       help='Force-enable the use of fontconfig freetype')

@depends('USE_FC_FREETYPE', toolkit)
def fc_freetype(value, toolkit):
    if value or (toolkit in ('gtk2', 'gtk3') and
                 value.origin == 'default'):
        return True

add_old_configure_assignment('USE_FC_FREETYPE', fc_freetype)

# Pango
# ==============================================================
pkg_check_modules('MOZ_PANGO',
                  'pango >= 1.22.0 pangoft2 >= 1.22.0 pangocairo >= 1.22.0',
                  when=toolkit_gtk)

# Fontconfig
# ==============================================================
fontconfig_info = pkg_check_modules('_FONTCONFIG', 'fontconfig >= 2.7.0',
                                    when=fc_freetype)

@depends(fc_freetype)
def check_for_freetype2(fc_freetype):
    if fc_freetype:
        return True

# Check for freetype2. Flags are combined with fontconfig flags.
freetype2_info = pkg_check_modules('_FT2', 'freetype2 >= 6.1.0',
                                   when=check_for_freetype2)

@depends(fontconfig_info, freetype2_info)
def freetype2_combined_info(fontconfig_info, freetype2_info):
    if not freetype2_info:
        return
    if not fontconfig_info:
        return freetype2_info
    return namespace(
        cflags=freetype2_info.cflags + fontconfig_info.cflags,
        libs=freetype2_info.libs + fontconfig_info.libs,
    )

add_old_configure_assignment('_HAVE_FREETYPE2',
                             depends_if(freetype2_info)(lambda _: True))

# Build Freetype in the tree
# ==============================================================
@depends(target)
def tree_freetype(target):
    if target.os == 'Android':
        return True

set_define('MOZ_TREE_FREETYPE', tree_freetype)
set_config('MOZ_TREE_FREETYPE', tree_freetype)
add_old_configure_assignment('MOZ_TREE_FREETYPE', tree_freetype)

set_define('HAVE_FT_BITMAP_SIZE_Y_PPEM', tree_freetype)
set_define('HAVE_FT_GLYPHSLOT_EMBOLDEN', tree_freetype)
set_define('HAVE_FT_LOAD_SFNT_TABLE', tree_freetype)

@depends(freetype2_combined_info, tree_freetype, check_build_environment)
def ft2_info(freetype2_combined_info, tree_freetype, build_env):
    if tree_freetype:
        return namespace(cflags=('-I%s/modules/freetype2/include' % build_env.topsrcdir,),
                         libs=())
    if freetype2_combined_info:
        return freetype2_combined_info

set_config('FT2_LIBS', ft2_info.libs)
add_old_configure_assignment('FT2_LIBS',
                             ft2_info.libs)
add_old_configure_assignment('FT2_CFLAGS',
                             ft2_info.cflags)

# Apple platform decoder support
# ==============================================================
@depends(toolkit)
def applemedia(toolkit):
    if toolkit in ('cocoa', 'uikit'):
        return True

set_config('MOZ_APPLEMEDIA', applemedia)
set_define('MOZ_APPLEMEDIA', applemedia)
add_old_configure_assignment('MOZ_APPLEMEDIA', applemedia)

# Windows Media Foundation support
# ==============================================================
option('--disable-wmf',
       help='Disable support for Windows Media Foundation')

@depends('--disable-wmf', target)
def wmf(value, target):
    enabled = bool(value)
    if value.origin == 'default':
        # Enable Windows Media Foundation support by default.
        # Note our minimum SDK version is Windows 7 SDK, so we are (currently)
        # guaranteed to have a recent-enough SDK to build WMF.
        enabled = target.os == 'WINNT'
    if enabled and target.os != 'WINNT':
        die('Cannot enable Windows Media Foundation support on %s', target.os)
    if enabled:
        return True

set_config('MOZ_WMF', wmf)
set_define('MOZ_WMF', wmf)

# FFmpeg H264/AAC Decoding Support
# ==============================================================
option('--disable-ffmpeg',
       help='Disable FFmpeg for fragmented H264/AAC decoding')

@depends('--disable-ffmpeg', target)
def ffmpeg(value, target):
    enabled = bool(value)
    if value.origin == 'default':
        enabled = target.os not in ('Android', 'WINNT')
    if enabled:
        return True

set_config('MOZ_FFMPEG', ffmpeg)
set_define('MOZ_FFMPEG', ffmpeg)
imply_option('--enable-fmp4', ffmpeg, '--enable-ffmpeg')

# Libaom AV1 Video Codec Support
# ==============================================================
option('--enable-av1',
        help='Enable libaom for av1 video support')

@depends('--enable-av1')
def av1(value):
    enabled = bool(value)
    if enabled:
        return True

set_config('MOZ_AV1', av1)
set_define('MOZ_AV1', av1)

# Built-in fragmented MP4 support.
# ==============================================================
option('--disable-fmp4', env='MOZ_FMP4',
       help='Disable support for in built Fragmented MP4 parsing')

@depends('--disable-fmp4', target, wmf, applemedia)
def fmp4(value, target, wmf, applemedia):
    enabled = bool(value)
    if value.origin == 'default':
        # target.os == 'Android' includes all B2G versions
        enabled = wmf or applemedia or target.os == 'Android'
    if enabled:
        return True

set_config('MOZ_FMP4', fmp4)
set_define('MOZ_FMP4', fmp4)
add_old_configure_assignment('MOZ_FMP4', fmp4)

# EME Support
# ==============================================================
# Widevine is enabled by default in desktop browser builds.
@depends(build_project, '--help')
def eme_default(build_project, help):
    if build_project == 'browser':
        return 'widevine'

option('--enable-eme',
       nargs='*',
       choices=('widevine',),
       default=eme_default,
       help='Enable support for Encrypted Media Extensions')

@depends('--enable-eme', target)
def enable_eme(value, target):
    # Widevine EME by default enabled on desktop Windows, MacOS and Linux,
    # x86 and x64 builds.
    if (target.kernel in ('Darwin', 'WINNT', 'Linux') and
        target.os not in ('Android', 'iOS') and
        target.cpu in ('x86', 'x86_64')):
        return value
    elif value and value.origin != 'default':
        die('%s is not supported on %s' % (value.format('--enable-eme'), target.alias))
    # Return the same type of OptionValue (Positive or Negative), with an empty tuple.
    return value.__class__(())

@depends(enable_eme, fmp4)
def eme(value, fmp4):
    enabled = bool(value)
    if value.origin == 'default':
        enabled = enabled or fmp4
    if enabled and not fmp4:
        die('Encrypted Media Extension support requires '
            'Fragmented MP4 support')
    if enabled:
        return True

@depends(enable_eme)
def eme_modules(value):
    return value

set_config('MOZ_EME_MODULES', eme_modules)

option(name='--enable-chrome-format',
       help='Select FORMAT of chrome files during packaging.',
       nargs=1,
       choices=('omni', 'jar', 'flat'),
       default='omni')

@depends('--enable-chrome-format')
def packager_format(value):
    return value[0]

set_config('MOZ_PACKAGER_FORMAT', packager_format)

@depends(host, build_project)
def jar_maker_format(host, build_project):
    # Multilocales for mobile/android use the same mergedirs for all locales,
    # so we can't use symlinks for those builds.
    if host.os == 'WINNT' or build_project == 'mobile/android':
        return 'flat'
    return 'symlink'

set_config('MOZ_JAR_MAKER_FILE_FORMAT', jar_maker_format)

@depends(toolkit)
def omnijar_name(toolkit):
    # Fennec's static resources live in the assets/ folder of the
    # APK.  Adding a path to the name here works because we only
    # have one omnijar file in the final package (which is not the
    # case on desktop), and necessitates some contortions during
    # packaging so that the resources in the omnijar are considered
    # as rooted at / and not as rooted at assets/ (which again is
    # not the case on desktop: there are omnijars rooted at webrtc/,
    # etc). packager.mk handles changing the rooting of the single
    # omnijar.
    return 'assets/omni.ja' if toolkit == 'android' else 'omni.ja'

set_config('OMNIJAR_NAME', omnijar_name)

project_flag('MOZ_PLACES',
             help='Build Places if required',
             set_as_define=True)

project_flag('MOZ_SOCIAL',
             help='Build SocialAPI if required',
             default=True)

project_flag('MOZ_SERVICES_HEALTHREPORT',
             help='Build Firefox Health Reporter Service',
             set_for_old_configure=True,
             set_as_define=True)

project_flag('MOZ_SERVICES_SYNC',
             help='Build Sync Services if required')

project_flag('MOZ_ANDROID_HISTORY',
             help='Enable Android History instead of Places',
             set_as_define=True)

option(env='MOZ_PHOTON_ANIMATIONS',
       help='Enable Photon UI animations',
       default=milestone.is_nightly)

@depends('MOZ_PHOTON_ANIMATIONS')
def photon_animations(value):
    if value:
        return bool(value)

set_config('MOZ_PHOTON_ANIMATIONS', photon_animations)
set_define('MOZ_PHOTON_ANIMATIONS', photon_animations)

option(env='MOZ_PHOTON_THEME',
       help='Enable Photon theme',
       default=milestone.is_nightly)

@depends('MOZ_PHOTON_THEME')
def photon_theme(value):
    if value:
        return bool(value)

set_config('MOZ_PHOTON_THEME', photon_theme)
set_define('MOZ_PHOTON_THEME', photon_theme)

@depends('MOZ_PLACES', 'MOZ_ANDROID_HISTORY')
def check_places_and_android_history(places, android_history):
    if places and android_history:
        die('Cannot use MOZ_ANDROID_HISTORY alongside MOZ_PLACES.')

# Permissions system
# ==============================================================
option(name='--disable-permissions',
       help='Disable permissions (popup and cookie blocking)')

moz_permissions = depends_if('--disable-permissions')(lambda _: True)

set_config('MOZ_PERMISSIONS', moz_permissions)
set_define('MOZ_PERMISSIONS', moz_permissions)

# gpsd support
# ==============================================================
option('--enable-gpsd', env='MOZ_GPSD',
       help='Enable gpsd support')

@depends('--enable-gpsd')
def gpsd(value):
    return bool(value)

system_gpsd = pkg_check_modules('MOZ_GPSD', 'libgps >= 3.11',
                                when=gpsd)

set_config('MOZ_GPSD', depends_if(system_gpsd)(lambda _: True))

# Miscellaneous programs
# ==============================================================

check_prog('TAR', ('gnutar', 'gtar', 'tar'))
check_prog('UNZIP', ('unzip',))
check_prog('ZIP', ('zip',))

# Key files
# ==============================================================
include('../build/moz.configure/keyfiles.configure')

simple_keyfile('Mozilla API')

simple_keyfile('Google API')

id_and_secret_keyfile('Bing API')

simple_keyfile('Adjust SDK')

# Servo integration
# ==============================================================
option('--enable-stylo', nargs='?', choices=('build',),
       help='Include Stylo in the build and/or enable it at runtime')

@depends('--enable-stylo')
def stylo_config(value):
    build_stylo = None
    enable_stylo = None

    # The default is to not build Stylo at all.
    if value.origin == 'default':
        pass
    elif value == 'build':
        build_stylo = True
    elif bool(value):
        build_stylo = True
        enable_stylo = True

    return namespace(
        build = build_stylo,
        enable = enable_stylo,
    )

# We support setting up the appropriate options for Stylo's build-time
# bindings generation via setting LLVM_CONFIG or by providing explicit
# configure options.  The Windows installer of LLVM/Clang doesn't provide
# llvm-config, so we need both methods to support all of our tier-1
# platforms.
llvm_config = check_prog('LLVM_CONFIG', ('llvm-config-4.0',
                                         'llvm-config40',
                                         'llvm-config-3.9',
                                         'llvm-config39',
                                         'llvm-config',),
                         when=delayed_getattr(stylo_config, 'build'),
                         what='llvm-config', allow_missing=True)

option('--disable-stylo-build-bindgen',
       help='Enable build-time bindgen for Stylo')

option('--with-libclang-path', nargs=1,
       help='Absolute path to Clang/LLVM libraries for Stylo (version 3.9.x')
option('--with-clang-path', nargs=1,
       help='Absolute path to a Clang binary for Stylo bindgen (version 3.9.x)')

def invoke_llvm_config(llvm_config, *options):
    '''Invoke llvm_config with the given options and return the first line of
    output.'''
    lines = check_cmd_output(llvm_config, *options).splitlines()
    return lines[0]

@imports(_from='textwrap', _import='dedent')
def check_minimum_llvm_config_version(llvm_config):
    version = Version(invoke_llvm_config(llvm_config, '--version'))
    min_version = Version('3.9.0')
    if version < min_version:
        die(dedent('''\
        llvm installation {} is incompatible with Stylo bindgen.

        To compile Stylo, please install version {} or greater of
        Clang + LLVM and ensure that the 'llvm-config' from that
        installation is first on your path.

        You can verify this by typing 'llvm-config --version'.
        '''.format(version, min_version)))

@depends(stylo_config, '--enable-stylo-build-bindgen',
         llvm_config, '--with-libclang-path', '--with-clang-path',
         host)
@imports(_from='textwrap', _import='dedent')
def bindgen_config_paths(stylo_config, bindgen_enabled,
                         llvm_config, libclang_path, clang_path,
                         host):
    if not stylo_config.build:
        return None

    if not bindgen_enabled:
        return None

    if not libclang_path and not clang_path:
        # We must have LLVM_CONFIG in this case.
        if not llvm_config:
            return None

        check_minimum_llvm_config_version(llvm_config)
        libclang_arg = '--bindir' if host.os == 'WINNT' else '--libdir'
        clang_path = os.path.join(invoke_llvm_config(llvm_config, '--bindir'),
                                  'clang')
        return namespace(
            libclang_path=normsep(invoke_llvm_config(llvm_config, libclang_arg)),
            clang_path=normsep(clang_path),
        )

    if (not libclang_path and clang_path) or \
       (libclang_path and not clang_path):
        die(dedent('''\
        You must provide both of --with-libclang-path and --with-clang-path
        or neither of them.'''))

    return namespace(
        libclang_path=libclang_path[0],
        clang_path=clang_path[0],
    )

@depends(stylo_config, bindgen_config_paths, '--enable-stylo-build-bindgen')
@imports(_from='textwrap', _import='dedent')
def stylo(stylo_config, bindgen_config_paths, bindgen_enabled):
    if not stylo_config.build:
        return None
    elif not bindgen_enabled:
        return namespace(
            build=bool(stylo_config.build)
        )
    elif not bindgen_config_paths:
        die(dedent('''\
        Could not find LLVM/Clang installation for compiling stylo build-time
        bindgen.  Please specify the 'LLVM_CONFIG' environment variable
        (recommended), pass the '--with-libclang-path' and '--with-clang-path'
        options to configure, or put 'llvm-config' in your PATH.  Altering your
        PATH may expose 'clang' as well, potentially altering your compiler,
        which may not be what you intended.'''))

    return namespace(
        build=bool(stylo_config.build),
        libclang_path=bindgen_config_paths.libclang_path,
        clang_path=bindgen_config_paths.clang_path,
        bindgen_enabled=bool(bindgen_enabled),
    )

<<<<<<< HEAD
set_config('MOZ_STYLO', stylo.enabled)
set_define('MOZ_STYLO', stylo.enabled)
=======
set_config('MOZ_STYLO', delayed_getattr(stylo, 'build'))
set_define('MOZ_STYLO', delayed_getattr(stylo, 'build'))
set_define('MOZ_STYLO_ENABLE', delayed_getattr(stylo_config, 'enable'))
>>>>>>> 835de452

set_config('MOZ_LIBCLANG_PATH', stylo.libclang_path)
set_config('MOZ_CLANG_PATH', stylo.clang_path)
set_config('MOZ_STYLO_BINDGEN', stylo.bindgen_enabled)

option('--with-servo', env='SERVO_TARGET_DIR', nargs=1,
       help='Absolute path of the target directory where libgeckoservo can '
            'be found. This is generally servo_src_dir/target/release.')

@depends_if('--with-servo')
def servo_target_dir(value):
    return value[0]

set_config('SERVO_TARGET_DIR', servo_target_dir)

# WebRender integration
option('--enable-webrender', nargs='?', choices=('build',),
       help='Include WebRender in the build and/or enable it at runtime')

@depends('--enable-webrender', milestone)
def webrender(value, milestone):
    build_webrender = None
    enable_webrender = None

    if value.origin == 'default':
        # if nothing is specified, default to just building on Nightly
        build_webrender = milestone.is_nightly
    elif value == 'build':
        # if explicitly set to 'build', then we build but don't enable
        build_webrender = True
    elif bool(value):
        # if set to true, then build and enable
        build_webrender = True
        enable_webrender = True

    # in all other cases, don't build it or enable it (defaults are fine)
    return namespace(
        build = build_webrender,
        enable = enable_webrender,
    )

set_config('MOZ_BUILD_WEBRENDER', webrender.build)
set_define('MOZ_BUILD_WEBRENDER', webrender.build)
set_config('MOZ_ENABLE_WEBRENDER', webrender.enable)

# Printing
# ==============================================================
@depends(target)
def ios_disable_printing(target):
    if target.os == 'iOS':
        return False

imply_option('--enable-printing', ios_disable_printing, reason='--target')

option('--disable-printing', help='Disable printing support')

@depends('--disable-printing')
def printing(value):
    if value:
        return True

set_config('NS_PRINTING', printing)
set_define('NS_PRINTING', printing)
set_define('NS_PRINT_PREVIEW', printing)

# Speech-dispatcher support
# ==============================================================
@depends(toolkit)
def no_speechd_on_non_gtk(toolkit):
    if toolkit not in ('gtk2', 'gtk3'):
        return False

imply_option('--enable-synth-speechd', no_speechd_on_non_gtk,
             reason='--enable-default-toolkit')

option('--disable-synth-speechd', help='Disable speech-dispatcher support')

set_config('MOZ_SYNTH_SPEECHD',
           depends_if('--disable-synth-speechd')(lambda _: True))

# Speech API
# ==============================================================
option('--disable-webspeech', help='Disable support for HTML Speech API')

@depends('--disable-webspeech', '--help')
def webspeech(value, _):
    if value:
        return True

set_config('MOZ_WEBSPEECH', webspeech)
set_define('MOZ_WEBSPEECH', webspeech)
add_old_configure_assignment('MOZ_WEBSPEECH', webspeech)

# Speech API pocketsphinx backend
# ==============================================================
@depends(build_project, milestone, webspeech)
def webspeech_pocketsphinx(build_project, milestone, webspeech):
    if webspeech and milestone.is_nightly and build_project == 'b2g':
        return True

set_config('MOZ_WEBSPEECH_POCKETSPHINX', webspeech_pocketsphinx)
set_define('MOZ_WEBSPEECH_POCKETSPHINX', webspeech_pocketsphinx)

# Speech API models
# ==============================================================
@depends(build_project, milestone, webspeech)
def webspeech_models(build_project, milestone, webspeech):
    if webspeech and milestone.is_nightly and build_project == 'b2g':
        return True

set_config('MOZ_WEBSPEECH_MODELS', webspeech_models)
set_define('MOZ_WEBSPEECH_MODELS', webspeech_models)

# Speech API test backend
# ==============================================================
option('--enable-webspeechtestbackend', default=webspeech,
       help='Enable support for HTML Speech API Test Backend')

@depends_if('--enable-webspeechtestbackend')
def webspeech_test_backend(value):
    return True

set_config('MOZ_WEBSPEECH_TEST_BACKEND', webspeech_test_backend)
set_define('MOZ_WEBSPEECH_TEST_BACKEND', webspeech_test_backend)

# Enable IPDL's "expensive" unit tests
# ==============================================================
option('--enable-ipdl-tests', help='Enable expensive IPDL tests')

set_config('MOZ_IPDL_TESTS',
           depends_if('--enable-ipdl-tests')(lambda _: True))

include('nss.configure')

# Network protocol support
# ==============================================================
@depends(check_build_environment, toolkit_gtk, '--help')
@imports('os')
@imports(_from='__builtin__', _import='sorted')
def all_necko_protocols(build_env, toolkit_gtk, _):
    basedir = os.path.join(build_env.topsrcdir, 'netwerk', 'protocol')
    return tuple(sorted(p for p in os.listdir(basedir)
                        if (os.path.isdir(os.path.join(basedir, p)) and
                            (p != 'gio' or toolkit_gtk))))

default_necko_protocols = all_necko_protocols

@deprecated_option('--enable-necko-protocols', nargs='*')
def necko_protocols(protocols):
    return protocols

@depends(necko_protocols, default_necko_protocols)
def necko_protocols(protocols, default_protocols):
    if protocols is None or (protocols and len(protocols) == 0):
        return None
    if len(protocols) == 1 and protocols[0] == '':
        return False
    result = set()
    for p in protocols:
        if p in ('yes', 'all', 'default'):
            result |= set(default_protocols)
            continue
        if p in ('no', 'none'):
            result = set()
            continue
        if p.startswith('-'):
            if p[1:] in result:
                result.remove(p[1:])
        else:
            result.add(p)
    if result != set(default_protocols):
        return tuple(result)

imply_option('--enable-network-protocols', necko_protocols,
             reason='--enable-necko-protocols')

option('--enable-network-protocols', nargs='+', default=default_necko_protocols,
       choices=all_necko_protocols,
       help='Enable/disable specific protocol handlers')

@depends('--enable-network-protocols')
def necko_protocol_defines(protocols):
    return tuple('NECKO_PROTOCOL_%s' % p for p in protocols)

add_old_configure_assignment('_NON_GLOBAL_ACDEFINES', necko_protocol_defines)

@depends(necko_protocol_defines)
@imports('__sandbox__')
def set_necko_protocol_defines(protocols):
    for p in protocols:
        __sandbox__.set_define_impl(p, True)

@depends('--enable-network-protocols')
@imports(_from='__builtin__', _import='sorted')
def necko_protocols(protocols):
    return tuple(sorted(protocols))

set_config('NECKO_PROTOCOLS', necko_protocols)
add_old_configure_assignment('NECKO_PROTOCOLS', necko_protocols)

# Graphics
# ==============================================================
option('--disable-skia', help='Disable use of Skia')

@depends('--disable-skia')
def skia(value):
    if not value:
        die('--disable-skia is not supported anymore')
    else:
        return True

set_config('MOZ_ENABLE_SKIA', skia)
set_define('MOZ_ENABLE_SKIA', skia)
set_define('USE_SKIA', skia)

@depends(skia, target)
def skia_android(skia, target):
    if skia and target.os == 'Android':
        return True

set_define('SK_BUILD_FOR_ANDROID_NDK', skia_android)

option('--disable-skia-gpu', help='Disable use of Skia-GPU')

@depends('--disable-skia-gpu', skia, target)
def skia_gpu(value, skia, target):
    if value.origin == 'default':
        if not skia:
            return None
        # Skia GPU support may not reliably build on certain *BSDs (see bug 1234494)
        if target.os in ('NetBSD', 'OpenBSD'):
            return None
    elif value and not skia:
        die('Cannot enable Skia-GPU without enabling Skia')
    if skia and value:
        return True

set_config('MOZ_ENABLE_SKIA_GPU', skia_gpu)
set_define('USE_SKIA_GPU', skia_gpu)

option('--enable-skia-pdf', help='Enable Skia PDF')

@depends('--enable-skia-pdf', skia, milestone)
def skia_pdf(value, skia, milestone):
    if value.origin == 'default':
        if not skia:
            return None
        if milestone.is_nightly:
            return True
    elif value and not skia:
        die('Cannot enable Skia PDF without enabling Skia')
    if skia and value:
        return True

set_config('MOZ_ENABLE_SKIA_PDF', skia_pdf)
set_define('MOZ_ENABLE_SKIA_PDF', skia_pdf)

option('--enable-skia-pdf-sfntly', help='Enable SFNTLY font subsetting in Skia PDF')

@depends('--enable-skia-pdf-sfntly', skia_pdf)
def skia_pdf_sfntly(value, skia_pdf):
    if value.origin == 'default':
        return skia_pdf
    if value and not skia_pdf:
        die('Cannot enable SFNTLY subsetting without enabling Skia PDF')
    if skia_pdf and value:
        return True

set_config('MOZ_ENABLE_SKIA_PDF_SFNTLY', skia_pdf_sfntly)
set_define('MOZ_ENABLE_SKIA_PDF_SFNTLY', skia_pdf_sfntly)

@depends(skia_pdf_sfntly)
def sfntly_includes(skia_pdf_sfntly):
    includes = []
    if skia_pdf_sfntly:
        includes += [
            '/gfx/sfntly/cpp/src',
        ]
    return includes

set_config('SFNTLY_INCLUDES', sfntly_includes)

@depends(skia, skia_gpu)
def skia_includes(skia, skia_gpu):
    includes = []
    if skia:
        includes += [
            '/gfx/skia',
            '/gfx/skia/skia/include/config',
            '/gfx/skia/skia/include/core',
        ]

    if skia_gpu:
        includes += [
            '/gfx/skia/skia/include/gpu',
            '/gfx/skia/skia/include/utils',
        ]

    return includes

set_config('SKIA_INCLUDES', skia_includes)

# Mortar
# ==============================================================
option('--enable-mortar', help='Enable mortar extension')

set_config('MOZ_MORTAR', True, when='--enable-mortar')

# Marionette is a Web Driver / Selenium comamnd server and client automation
# driver for Mozilla's Gecko engine.  For more, see
# https://developer.mozilla.org/en-US/docs/Mozilla/QA/Marionette.
#
# Marionette isn't really a toolkit feature, it's a Gecko engine feature, but
# it's enabled based on the toolkit (and target), so here it lives.

@depends(target)
def marionette_default(target):
    # By default, enable Marionette if not Android.
    #
    # None means "don't set anything", which allows to override with
    # --enable-marionette.  False means --disable-marionette, which
    # cannot be overridden with --enable-marionette.  We want to allow
    # overrides.
    if target.os == 'Android':
        return None

    return True

imply_option('--enable-marionette', marionette_default,
             reason='not Android')

option('--enable-marionette',
       help='Enable internal Marionette command server')

@depends('--enable-marionette')
def marionette(value):
    if value:
        return True

set_config('ENABLE_MARIONETTE', marionette)<|MERGE_RESOLUTION|>--- conflicted
+++ resolved
@@ -644,7 +644,7 @@
                                          'llvm-config-3.9',
                                          'llvm-config39',
                                          'llvm-config',),
-                         when=delayed_getattr(stylo_config, 'build'),
+                         when=stylo_config.build,
                          what='llvm-config', allow_missing=True)
 
 option('--disable-stylo-build-bindgen',
@@ -739,14 +739,9 @@
         bindgen_enabled=bool(bindgen_enabled),
     )
 
-<<<<<<< HEAD
-set_config('MOZ_STYLO', stylo.enabled)
-set_define('MOZ_STYLO', stylo.enabled)
-=======
-set_config('MOZ_STYLO', delayed_getattr(stylo, 'build'))
-set_define('MOZ_STYLO', delayed_getattr(stylo, 'build'))
-set_define('MOZ_STYLO_ENABLE', delayed_getattr(stylo_config, 'enable'))
->>>>>>> 835de452
+set_config('MOZ_STYLO', stylo.build)
+set_define('MOZ_STYLO', stylo.build)
+set_define('MOZ_STYLO_ENABLE', stylo_config.enable)
 
 set_config('MOZ_LIBCLANG_PATH', stylo.libclang_path)
 set_config('MOZ_CLANG_PATH', stylo.clang_path)
