/* -*-  Mode: C++; tab-width: 2; indent-tabs-mode: nil; c-basic-offset: 2; -*- */
/* vim: set ts=8 sts=2 et sw=2 tw=80: */
/* This Source Code Form is subject to the terms of the Mozilla Public
 * License, v. 2.0. If a copy of the MPL was not distributed with this
 * file, You can obtain one at http://mozilla.org/MPL/2.0/. */

#ifndef mozilla_extensions_ChannelWrapper_h
#define mozilla_extensions_ChannelWrapper_h

#include "mozilla/dom/BindingDeclarations.h"
#include "mozilla/dom/ChannelWrapperBinding.h"

#include "mozilla/WebRequestService.h"
#include "mozilla/extensions/MatchPattern.h"
#include "mozilla/extensions/WebExtensionPolicy.h"

#include "mozilla/Attributes.h"
#include "mozilla/Maybe.h"
#include "mozilla/UniquePtr.h"
#include "mozilla/WeakPtr.h"

#include "mozilla/DOMEventTargetHelper.h"
#include "nsCOMPtr.h"
#include "nsCycleCollectionParticipant.h"
#include "nsIChannel.h"
#include "nsIHttpChannel.h"
#include "nsIStreamListener.h"
#include "nsITabParent.h"
#include "nsIThreadRetargetableStreamListener.h"
#include "nsPointerHashKeys.h"
#include "nsInterfaceHashtable.h"
#include "nsWeakPtr.h"
#include "nsWrapperCache.h"

#define NS_CHANNELWRAPPER_IID \
{ 0xc06162d2, 0xb803, 0x43b4, \
  { 0xaa, 0x31, 0xcf, 0x69, 0x7f, 0x93, 0x68, 0x1c } }

class nsIDOMElement;
class nsILoadContext;
class nsITraceableChannel;

namespace mozilla {
namespace dom {
  class nsIContentParent;
}
namespace extensions {

namespace detail {

  // We need to store our wrapped channel as a weak reference, since channels
  // are not cycle collected, and we're going to be hanging this wrapper
  // instance off the channel in order to ensure the same channel always has
  // the same wrapper.
  //
  // But since performance matters here, and we don't want to have to
  // QueryInterface the channel every time we touch it, we store separate
  // nsIChannel and nsIHttpChannel weak references, and check that the WeakPtr
  // is alive before returning it.
  //
  // This holder class prevents us from accidentally touching the weak pointer
  // members directly from our ChannelWrapper class.
  struct ChannelHolder
  {
    explicit ChannelHolder(nsIChannel* aChannel)
      : mChannel(do_GetWeakReference(aChannel))
      , mWeakChannel(aChannel)
    {}

    bool HaveChannel() const { return mChannel && mChannel->IsAlive(); }

    void SetChannel(nsIChannel* aChannel)
    {
      mChannel = do_GetWeakReference(aChannel);
      mWeakChannel = aChannel;
      mWeakHttpChannel.reset();
    }

    already_AddRefed<nsIChannel> MaybeChannel() const
    {
      if (!HaveChannel()) {
        mWeakChannel = nullptr;
      }
      return do_AddRef(mWeakChannel);
    }

    already_AddRefed<nsIHttpChannel> MaybeHttpChannel() const
    {
      if (mWeakHttpChannel.isNothing()) {
        nsCOMPtr<nsIHttpChannel> chan = QueryChannel();
        mWeakHttpChannel.emplace(chan.get());
      }

      if (!HaveChannel()) {
        mWeakHttpChannel.ref() = nullptr;
      }
      return do_AddRef(mWeakHttpChannel.value());
    }

    const nsQueryReferent QueryChannel() const { return do_QueryReferent(mChannel); }

  private:
    nsWeakPtr mChannel;

    mutable nsIChannel* MOZ_NON_OWNING_REF mWeakChannel;
    mutable Maybe<nsIHttpChannel*> MOZ_NON_OWNING_REF mWeakHttpChannel;
  };
}

class WebRequestChannelEntry;

class ChannelWrapper final : public DOMEventTargetHelper
                           , public SupportsWeakPtr<ChannelWrapper>
                           , private detail::ChannelHolder
{
public:
  MOZ_DECLARE_WEAKREFERENCE_TYPENAME(ChannelWrapper)
  NS_DECL_ISUPPORTS_INHERITED
  NS_DECL_CYCLE_COLLECTION_SCRIPT_HOLDER_CLASS_INHERITED(ChannelWrapper, DOMEventTargetHelper)

  NS_DECLARE_STATIC_IID_ACCESSOR(NS_CHANNELWRAPPER_IID)

  static already_AddRefed<extensions::ChannelWrapper> Get(const dom::GlobalObject& global, nsIChannel* channel);


  uint64_t Id() const { return mId; }

  already_AddRefed<nsIChannel> GetChannel() const { return MaybeChannel(); }

  void SetChannel(nsIChannel* aChannel);


  void Cancel(uint32_t result, ErrorResult& aRv);

  void RedirectTo(nsIURI* uri, ErrorResult& aRv);


  bool Suspended() const { return mSuspended; }

  void SetSuspended(bool aSuspended, ErrorResult& aRv);


  void GetContentType(nsCString& aContentType) const;
  void SetContentType(const nsACString& aContentType);


  void RegisterTraceableChannel(const WebExtensionPolicy& aAddon, nsITabParent* aTabParent);

  already_AddRefed<nsITraceableChannel> GetTraceableChannel(nsIAtom* aAddonId, dom::nsIContentParent* aContentParent) const;


  void GetMethod(nsCString& aRetVal) const;

  dom::MozContentPolicyType Type() const;


  uint32_t StatusCode() const;

  void GetStatusLine(nsCString& aRetVal) const;

  void GetErrorString(nsString& aRetVal) const;

  void ErrorCheck();

  IMPL_EVENT_HANDLER(error);
  IMPL_EVENT_HANDLER(start);
  IMPL_EVENT_HANDLER(stop);


  already_AddRefed<nsIURI> FinalURI() const;

  void GetFinalURL(nsString& aRetVal) const;


  bool Matches(const dom::MozRequestFilter& aFilter,
               const WebExtensionPolicy* aExtension,
               const dom::MozRequestMatchOptions& aOptions) const;


  already_AddRefed<nsILoadInfo> GetLoadInfo() const
  {
    nsCOMPtr<nsIChannel> chan = MaybeChannel();
    if (chan) {
      return chan->GetLoadInfo();
    }
    return nullptr;
  }

  int64_t WindowId() const;

  int64_t ParentWindowId() const;

  bool IsSystemLoad() const;

  void GetOriginURL(nsCString& aRetVal) const;

  void GetDocumentURL(nsCString& aRetVal) const;

  already_AddRefed<nsIURI> GetOriginURI() const;

  already_AddRefed<nsIURI> GetDocumentURI() const;


  already_AddRefed<nsILoadContext> GetLoadContext() const;

  already_AddRefed<nsIDOMElement> GetBrowserElement() const;


  bool GetCanModify(ErrorResult& aRv) const;


  void GetProxyInfo(dom::Nullable<dom::MozProxyInfo>& aRetVal, ErrorResult& aRv) const;

  void GetRemoteAddress(nsCString& aRetVal) const;

<<<<<<< HEAD

  void GetRequestHeaders(JSContext* cx, JS::MutableHandle<JSObject*> aRetVal, ErrorResult& aRv) const;
=======
  void GetRequestHeaders(nsTArray<dom::MozHTTPHeader>& aRetVal, ErrorResult& aRv) const;
>>>>>>> ecdd005b

  void GetResponseHeaders(nsTArray<dom::MozHTTPHeader>& aRetVal, ErrorResult& aRv) const;

  void SetRequestHeader(const nsCString& header, const nsCString& value, ErrorResult& aRv);

  void SetResponseHeader(const nsCString& header, const nsCString& value, ErrorResult& aRv);


  using EventTarget::EventListenerAdded;
  using EventTarget::EventListenerRemoved;
  virtual void EventListenerAdded(nsIAtom* aType) override;
  virtual void EventListenerRemoved(nsIAtom* aType) override;


  nsISupports* GetParentObject() const { return mParent; }

  JSObject* WrapObject(JSContext* aCx, JS::HandleObject aGivenProto) override;

protected:
  ~ChannelWrapper() = default;

private:
  ChannelWrapper(nsISupports* aParent, nsIChannel* aChannel)
    : ChannelHolder(aChannel)
    , mParent(aParent)
  {}

  void ClearCachedAttributes();

  bool CheckAlive(ErrorResult& aRv) const
  {
    if (!HaveChannel()) {
      aRv.Throw(NS_ERROR_UNEXPECTED);
      return false;
    }
    return true;
  }

  void FireEvent(const nsAString& aType);


  const URLInfo& FinalURLInfo() const;
  const URLInfo* DocumentURLInfo() const;


  uint64_t WindowId(nsILoadInfo* aLoadInfo) const;

  static uint64_t GetNextId()
  {
    static uint64_t sNextId = 1;
    return ++sNextId;
  }

  void CheckEventListeners();

  mutable Maybe<URLInfo> mFinalURLInfo;
  mutable Maybe<URLInfo> mDocumentURLInfo;

  UniquePtr<WebRequestChannelEntry> mChannelEntry;

  // The overridden Content-Type header value.
  nsCString mContentTypeHdr = VoidCString();

  const uint64_t mId = GetNextId();
  nsCOMPtr<nsISupports> mParent;

  bool mAddedStreamListener = false;
  bool mFiredErrorEvent = false;
  bool mSuspended = false;


  nsInterfaceHashtable<nsPtrHashKey<const nsIAtom>, nsITabParent> mAddonEntries;


  class RequestListener final : public nsIStreamListener
                              , public nsIThreadRetargetableStreamListener
  {
  public:
    NS_DECL_THREADSAFE_ISUPPORTS
    NS_DECL_NSIREQUESTOBSERVER
    NS_DECL_NSISTREAMLISTENER
    NS_DECL_NSITHREADRETARGETABLESTREAMLISTENER

    explicit RequestListener(ChannelWrapper* aWrapper)
      : mChannelWrapper(aWrapper) {}

    nsresult Init();

  protected:
    virtual ~RequestListener();

  private:
    RefPtr<ChannelWrapper> mChannelWrapper;
    nsCOMPtr<nsIStreamListener> mOrigStreamListener;
  };
};

NS_DEFINE_STATIC_IID_ACCESSOR(ChannelWrapper,
                              NS_CHANNELWRAPPER_IID)

} // namespace extensions
} // namespace mozilla

#endif // mozilla_extensions_ChannelWrapper_h<|MERGE_RESOLUTION|>--- conflicted
+++ resolved
@@ -213,12 +213,8 @@
 
   void GetRemoteAddress(nsCString& aRetVal) const;
 
-<<<<<<< HEAD
-
-  void GetRequestHeaders(JSContext* cx, JS::MutableHandle<JSObject*> aRetVal, ErrorResult& aRv) const;
-=======
+
   void GetRequestHeaders(nsTArray<dom::MozHTTPHeader>& aRetVal, ErrorResult& aRv) const;
->>>>>>> ecdd005b
 
   void GetResponseHeaders(nsTArray<dom::MozHTTPHeader>& aRetVal, ErrorResult& aRv) const;
 
